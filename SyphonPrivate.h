--- conflicted
+++ resolved
@@ -49,37 +49,16 @@
 extern NSString * const SyphonServerDescriptionDictionaryVersionKey; // NSNumber as unsigned int
 extern NSString * const SyphonServerDescriptionSurfacesKey; // An NSArray of NSDictionaries describing each supported surface type
 
-// Surface-description (dictionary for SyphonServerDescriptionSurfacesKey) keys // and content (Private)
+// Surface-description (dictionary for SyphonServerDescriptionSurfacesKey) keys // and content
 extern NSString * const SyphonSurfaceType;
 extern NSString * const SyphonSurfaceTypeIOSurface;
-extern NSString * const SyphonServerIOSurfaceDescriptionKey;
-extern NSString * const SyphonServerIOSurfaceIDKey;			// NSNumber wrapping unsigned int
-extern NSString * const SyphonServerIOSurfaceInternalFormatKey;	// NSNumber wrapping GLenum (unsigned int value)
-extern NSString * const SyphonServerIOSurfaceFormatKey;			// NSNumber wrapping GLenum (unsigned int value)
-extern NSString * const SyphonServerIOSurfaceTypeKey;				// NSNumber wrapping GLenum (unsigned int value)
 
 // SyphonServer options
-<<<<<<< HEAD
-extern NSString * const SyphonServerOptionIsPrivate;    // NSNumber wrapping boolean
-extern NSString * const SyphonServerOptionImageFormat;	// NSDictionary whose values are NSNumbers as described below in image format options
-
-// SyphonImageFormat constants
-extern NSString * const SyphonImageFormatRGBA8;
-extern NSString * const SyphonImageFormatRGB8;
-extern NSString * const SyphonImageFormatRGBA32;
-extern NSString * const SyphonImageFormatRGB32;
-extern NSString * const SyphonImageFormatLuminance8;
-extern NSString * const SyphonImageFormatLuminanceAlpha8;
-extern NSString * const SyphonImageFormatLuminance32;
-extern NSString * const SyphonImageFormatLuminanceAlpha32;
-
-=======
 extern NSString * const SyphonServerOptionIsPrivate;
 extern NSString * const SyphonServerOptionAntialiasSampleCount;
 extern NSString * const SyphonServerOptionDepthBufferResolution;
 extern NSString * const SyphonServerOptionStencilBufferResolution;
 
->>>>>>> 6e850257
 NSString *SyphonCreateUUIDString(void) NS_RETURNS_RETAINED;
 
 typedef volatile int32_t SyphonSafeBool;
@@ -89,12 +68,6 @@
 
 #endif
 
-enum {
-    SyphonFloatTypeFloat = 0,
-    SyphonFloatTypeHalfFloat = 1,
-    SyphonFloatTypeByte = 2
-};
-
 #pragma mark Communication Constants
 /*
  
@@ -103,8 +76,6 @@
  Groupings are for one sender/receiver pair
  
  */
-
-
 enum {
     SyphonMessageTypeAddClientForInfo = 0, /* Accompanying data is a NSString with the client's UUID.
 											Server will send server description changes, IOSurfaceID changes and server retirement notices. */
@@ -120,6 +91,5 @@
 	SyphonMessageTypeUpdateServerName = 0, /* Accompanying data is the server name as NSString. */
 	SyphonMessageTypeNewFrame = 1, /* No accompanying data. */
 	SyphonMessageTypeUpdateSurfaceID = 2, /* Accompanying data is an unsigned integer value in a NSNumber representing a new IOSurfaceID */
-	SyphonMessageTypeRetireServer = 3, /* No accompanying data. */
-    SyphonMessageTypeUpdateSurfaceDescription = 4 /* Accompanying data is a NSDictionary with keys SyphonImageFormatInternatlFormat, SyphonImageFormatFormat and SyphonImageFormatType, each with a NSNumber with an unsigned integer value. */
+	SyphonMessageTypeRetireServer = 3 /* No accompanying data. */
 };