// !$*UTF8*$!
{
	archiveVersion = 1;
	classes = {
	};
	objectVersion = 46;
	objects = {

/* Begin PBXAggregateTarget section */
		BD909C9612785ADE00CC898A /* Syphon Documentation */ = {
			isa = PBXAggregateTarget;
			buildConfigurationList = BD909C9C12785B0300CC898A /* Build configuration list for PBXAggregateTarget "Syphon Documentation" */;
			buildPhases = (
				BD909C9512785ADE00CC898A /* ShellScript */,
			);
			dependencies = (
				BD909C9B12785AE400CC898A /* PBXTargetDependency */,
			);
			name = "Syphon Documentation";
			productName = "Syphon Documentation";
		};
/* End PBXAggregateTarget section */

/* Begin PBXBuildFile section */
		1B09069B11CB2FBD00BCBE41 /* IOSurface.framework in Frameworks */ = {isa = PBXBuildFile; fileRef = 1B09069A11CB2FBD00BCBE41 /* IOSurface.framework */; };
		1B09069D11CB2FBD00BCBE41 /* OpenGL.framework in Frameworks */ = {isa = PBXBuildFile; fileRef = 1B09069C11CB2FBD00BCBE41 /* OpenGL.framework */; };
		1B0906C111CBB0F500BCBE41 /* SyphonOpenGLServer.m in Sources */ = {isa = PBXBuildFile; fileRef = 1B0906BF11CBB0F500BCBE41 /* SyphonOpenGLServer.m */; };
		1B0906C711CBB1C100BCBE41 /* SyphonOpenGLClient.m in Sources */ = {isa = PBXBuildFile; fileRef = 1B0906C511CBB1C100BCBE41 /* SyphonOpenGLClient.m */; };
		1B0906C911CBB1CE00BCBE41 /* Syphon.h in Headers */ = {isa = PBXBuildFile; fileRef = 1B0906C811CBB1CE00BCBE41 /* Syphon.h */; settings = {ATTRIBUTES = (Public, ); }; };
		1B09098711CD9A1C00BCBE41 /* SyphonClientConnectionManager.h in Headers */ = {isa = PBXBuildFile; fileRef = 1B09098511CD9A1C00BCBE41 /* SyphonClientConnectionManager.h */; settings = {ATTRIBUTES = (); }; };
		1B09098811CD9A1C00BCBE41 /* SyphonClientConnectionManager.m in Sources */ = {isa = PBXBuildFile; fileRef = 1B09098611CD9A1C00BCBE41 /* SyphonClientConnectionManager.m */; };
		8488126624361D4D008E17CC /* SyphonServerRendererMetal.h in Headers */ = {isa = PBXBuildFile; fileRef = 8488126424361D4C008E17CC /* SyphonServerRendererMetal.h */; };
		8488126724361D4D008E17CC /* SyphonServerRendererMetal.m in Sources */ = {isa = PBXBuildFile; fileRef = 8488126524361D4D008E17CC /* SyphonServerRendererMetal.m */; };
		84E4D2262385923F00E24F2D /* SyphonMetalServer.h in Headers */ = {isa = PBXBuildFile; fileRef = 84E4D2242385923F00E24F2D /* SyphonMetalServer.h */; };
		84E4D2272385923F00E24F2D /* SyphonMetalServer.m in Sources */ = {isa = PBXBuildFile; fileRef = 84E4D2252385923F00E24F2D /* SyphonMetalServer.m */; };
		84E4D22A2385927B00E24F2D /* Metal.framework in Frameworks */ = {isa = PBXBuildFile; fileRef = 84E4D2292385927B00E24F2D /* Metal.framework */; };
		84E4D23223859C3A00E24F2D /* SyphonMetalClient.h in Headers */ = {isa = PBXBuildFile; fileRef = 84E4D23023859C3A00E24F2D /* SyphonMetalClient.h */; };
		84E4D23323859C3A00E24F2D /* SyphonMetalClient.m in Sources */ = {isa = PBXBuildFile; fileRef = 84E4D23123859C3A00E24F2D /* SyphonMetalClient.m */; };
		8DC2EF530486A6940098B216 /* InfoPlist.strings in Resources */ = {isa = PBXBuildFile; fileRef = 089C1666FE841158C02AAC07 /* InfoPlist.strings */; };
		8DC2EF570486A6940098B216 /* Cocoa.framework in Frameworks */ = {isa = PBXBuildFile; fileRef = 1058C7B1FEA5585E11CA2CBB /* Cocoa.framework */; };
		BD038877122EAB1A007725FF /* SyphonImageBase.h in Headers */ = {isa = PBXBuildFile; fileRef = BD038875122EAB1A007725FF /* SyphonImageBase.h */; };
		BD038878122EAB1A007725FF /* SyphonImageBase.m in Sources */ = {isa = PBXBuildFile; fileRef = BD038876122EAB1A007725FF /* SyphonImageBase.m */; };
		BD038887122EABE2007725FF /* SyphonOpenGLImage.m in Sources */ = {isa = PBXBuildFile; fileRef = BD038886122EABE2007725FF /* SyphonOpenGLImage.m */; };
		BD27307611D2B85E0084BB5E /* SyphonPrivate.h in Headers */ = {isa = PBXBuildFile; fileRef = BD27307511D2B85E0084BB5E /* SyphonPrivate.h */; };
		BD3796D211DD470D0042870B /* SyphonPrivate.m in Sources */ = {isa = PBXBuildFile; fileRef = BD3796CF11DD470D0042870B /* SyphonPrivate.m */; };
		BD45586211DF6BD300F15521 /* SyphonServerConnectionManager.h in Headers */ = {isa = PBXBuildFile; fileRef = BD45585C11DF6BD300F15521 /* SyphonServerConnectionManager.h */; };
		BD45586311DF6BD300F15521 /* SyphonServerConnectionManager.m in Sources */ = {isa = PBXBuildFile; fileRef = BD45585D11DF6BD300F15521 /* SyphonServerConnectionManager.m */; };
		BD606D6911D2842D00E02702 /* SyphonServerDirectory.m in Sources */ = {isa = PBXBuildFile; fileRef = BD606D6711D2842D00E02702 /* SyphonServerDirectory.m */; };
		BDB8DA2F1211F59A0028D250 /* SyphonMessageReceiver.h in Headers */ = {isa = PBXBuildFile; fileRef = BDB8DA211211F5990028D250 /* SyphonMessageReceiver.h */; };
		BDB8DA301211F59A0028D250 /* SyphonMessageReceiver.m in Sources */ = {isa = PBXBuildFile; fileRef = BDB8DA221211F5990028D250 /* SyphonMessageReceiver.m */; };
		BDB8DA311211F59A0028D250 /* SyphonCFMessageReceiver.h in Headers */ = {isa = PBXBuildFile; fileRef = BDB8DA231211F5990028D250 /* SyphonCFMessageReceiver.h */; };
		BDB8DA321211F59A0028D250 /* SyphonCFMessageReceiver.m in Sources */ = {isa = PBXBuildFile; fileRef = BDB8DA241211F5990028D250 /* SyphonCFMessageReceiver.m */; };
		BDB8DA351211F59A0028D250 /* SyphonMessageSender.h in Headers */ = {isa = PBXBuildFile; fileRef = BDB8DA271211F5990028D250 /* SyphonMessageSender.h */; };
		BDB8DA361211F59A0028D250 /* SyphonMessageSender.m in Sources */ = {isa = PBXBuildFile; fileRef = BDB8DA281211F5990028D250 /* SyphonMessageSender.m */; };
		BDB8DA371211F59A0028D250 /* SyphonCFMessageSender.h in Headers */ = {isa = PBXBuildFile; fileRef = BDB8DA291211F5990028D250 /* SyphonCFMessageSender.h */; };
		BDB8DA381211F59A0028D250 /* SyphonCFMessageSender.m in Sources */ = {isa = PBXBuildFile; fileRef = BDB8DA2A1211F59A0028D250 /* SyphonCFMessageSender.m */; };
		BDB8DAF51211FA7F0028D250 /* SyphonMessaging.h in Headers */ = {isa = PBXBuildFile; fileRef = BDB8DAF31211FA7F0028D250 /* SyphonMessaging.h */; };
		BDB8DAF61211FA7F0028D250 /* SyphonMessaging.m in Sources */ = {isa = PBXBuildFile; fileRef = BDB8DAF41211FA7F0028D250 /* SyphonMessaging.m */; };
		BDFAE527148CDA84008C9E6F /* SyphonOpenGLFunctions.c in Sources */ = {isa = PBXBuildFile; fileRef = BDFAE525148CDA84008C9E6F /* SyphonOpenGLFunctions.c */; };
		BDFAE528148CDA84008C9E6F /* SyphonOpenGLFunctions.h in Headers */ = {isa = PBXBuildFile; fileRef = BDFAE526148CDA84008C9E6F /* SyphonOpenGLFunctions.h */; };
		BDFBD77D126F4D8800075A23 /* SyphonDispatch.h in Headers */ = {isa = PBXBuildFile; fileRef = BDFBD77B126F4D8800075A23 /* SyphonDispatch.h */; };
		BDFBD77E126F4D8800075A23 /* SyphonDispatch.c in Sources */ = {isa = PBXBuildFile; fileRef = BDFBD77C126F4D8800075A23 /* SyphonDispatch.c */; };
		E21003C61D85F9320066E934 /* SyphonIOSurfaceImageLegacy.h in Headers */ = {isa = PBXBuildFile; fileRef = E21003C41D85F9320066E934 /* SyphonIOSurfaceImageLegacy.h */; };
		E21003C71D85F9320066E934 /* SyphonIOSurfaceImageLegacy.m in Sources */ = {isa = PBXBuildFile; fileRef = E21003C51D85F9320066E934 /* SyphonIOSurfaceImageLegacy.m */; };
		E21003CA1D85FAD00066E934 /* SyphonIOSurfaceImageCore.h in Headers */ = {isa = PBXBuildFile; fileRef = E21003C81D85FAD00066E934 /* SyphonIOSurfaceImageCore.h */; };
		E21003CB1D85FAD00066E934 /* SyphonIOSurfaceImageCore.m in Sources */ = {isa = PBXBuildFile; fileRef = E21003C91D85FAD00066E934 /* SyphonIOSurfaceImageCore.m */; };
		E218B67618436D38004FD9E3 /* SyphonOpenGLServer.h in Headers */ = {isa = PBXBuildFile; fileRef = 1B0906BE11CBB0F500BCBE41 /* SyphonOpenGLServer.h */; };
		E218B67718436D3B004FD9E3 /* SyphonOpenGLClient.h in Headers */ = {isa = PBXBuildFile; fileRef = 1B0906C411CBB1C100BCBE41 /* SyphonOpenGLClient.h */; };
		E218B67818436D3F004FD9E3 /* SyphonOpenGLImage.h in Headers */ = {isa = PBXBuildFile; fileRef = BD038870122EA9FF007725FF /* SyphonOpenGLImage.h */; };
		E218B67918436D41004FD9E3 /* SyphonServerDirectory.h in Headers */ = {isa = PBXBuildFile; fileRef = BD606D6611D2842D00E02702 /* SyphonServerDirectory.h */; };
		E219FB59233CDC3B00FB7F63 /* SyphonClientBase.h in Headers */ = {isa = PBXBuildFile; fileRef = E219FB57233CDC3B00FB7F63 /* SyphonClientBase.h */; };
		E219FB5A233CDC3B00FB7F63 /* SyphonClientBase.m in Sources */ = {isa = PBXBuildFile; fileRef = E219FB58233CDC3B00FB7F63 /* SyphonClientBase.m */; };
		E240462423EF6B7A004C14E9 /* SyphonServer.h in Headers */ = {isa = PBXBuildFile; fileRef = E240462223EF6B7A004C14E9 /* SyphonServer.h */; };
		E240462523EF6B7A004C14E9 /* SyphonServer.m in Sources */ = {isa = PBXBuildFile; fileRef = E240462323EF6B7A004C14E9 /* SyphonServer.m */; };
		E240462823EF6F7E004C14E9 /* SyphonClient.h in Headers */ = {isa = PBXBuildFile; fileRef = E240462623EF6F7E004C14E9 /* SyphonClient.h */; };
		E240462923EF6F7E004C14E9 /* SyphonClient.m in Sources */ = {isa = PBXBuildFile; fileRef = E240462723EF6F7E004C14E9 /* SyphonClient.m */; };
		E240463023EF71D4004C14E9 /* SyphonImage.h in Headers */ = {isa = PBXBuildFile; fileRef = E240462E23EF71D4004C14E9 /* SyphonImage.h */; };
		E240463123EF71D4004C14E9 /* SyphonImage.m in Sources */ = {isa = PBXBuildFile; fileRef = E240462F23EF71D4004C14E9 /* SyphonImage.m */; };
		E240463523F0B9EF004C14E9 /* SyphonSubclassing.h in Headers */ = {isa = PBXBuildFile; fileRef = E240463423F0B9EF004C14E9 /* SyphonSubclassing.h */; };
		E28D0C9A1D8F43380036DF26 /* SyphonServerRendererCore.h in Headers */ = {isa = PBXBuildFile; fileRef = E28D0C981D8F43380036DF26 /* SyphonServerRendererCore.h */; };
		E28D0C9B1D8F43380036DF26 /* SyphonServerRendererCore.m in Sources */ = {isa = PBXBuildFile; fileRef = E28D0C991D8F43380036DF26 /* SyphonServerRendererCore.m */; };
		E28D0CA81D9296520036DF26 /* SyphonShader.h in Headers */ = {isa = PBXBuildFile; fileRef = E28D0CA61D9296520036DF26 /* SyphonShader.h */; };
		E28D0CA91D9296520036DF26 /* SyphonShader.m in Sources */ = {isa = PBXBuildFile; fileRef = E28D0CA71D9296520036DF26 /* SyphonShader.m */; };
		E28D0CAC1D930B9F0036DF26 /* SyphonServerShader.h in Headers */ = {isa = PBXBuildFile; fileRef = E28D0CAA1D930B9F0036DF26 /* SyphonServerShader.h */; };
		E28D0CAD1D930B9F0036DF26 /* SyphonServerShader.m in Sources */ = {isa = PBXBuildFile; fileRef = E28D0CAB1D930B9F0036DF26 /* SyphonServerShader.m */; };
		E28D0CB01D9542B30036DF26 /* SyphonVertices.h in Headers */ = {isa = PBXBuildFile; fileRef = E28D0CAE1D9542B30036DF26 /* SyphonVertices.h */; };
		E28D0CB11D9542B30036DF26 /* SyphonVertices.m in Sources */ = {isa = PBXBuildFile; fileRef = E28D0CAF1D9542B30036DF26 /* SyphonVertices.m */; };
		E28D0CB41D95770C0036DF26 /* SyphonServerVertices.h in Headers */ = {isa = PBXBuildFile; fileRef = E28D0CB21D95770C0036DF26 /* SyphonServerVertices.h */; };
		E28D0CB51D95770C0036DF26 /* SyphonServerVertices.m in Sources */ = {isa = PBXBuildFile; fileRef = E28D0CB31D95770C0036DF26 /* SyphonServerVertices.m */; };
		E2CF04FE227398E600B8CD19 /* SyphonServerBase.h in Headers */ = {isa = PBXBuildFile; fileRef = E2CF04FC227398E600B8CD19 /* SyphonServerBase.h */; };
		E2CF04FF227398E600B8CD19 /* SyphonServerBase.m in Sources */ = {isa = PBXBuildFile; fileRef = E2CF04FD227398E600B8CD19 /* SyphonServerBase.m */; };
		E2D6C8881D8B470E00108260 /* SyphonCGL.c in Sources */ = {isa = PBXBuildFile; fileRef = E2D6C8861D8B470E00108260 /* SyphonCGL.c */; };
		E2D6C8891D8B470E00108260 /* SyphonCGL.h in Headers */ = {isa = PBXBuildFile; fileRef = E2D6C8871D8B470E00108260 /* SyphonCGL.h */; };
		E2D6C88C1D8B4A6D00108260 /* SyphonServerRenderer.h in Headers */ = {isa = PBXBuildFile; fileRef = E2D6C88A1D8B4A6D00108260 /* SyphonServerRenderer.h */; };
		E2D6C88D1D8B4A6D00108260 /* SyphonServerRenderer.m in Sources */ = {isa = PBXBuildFile; fileRef = E2D6C88B1D8B4A6D00108260 /* SyphonServerRenderer.m */; };
		E2D6C8901D8B4DED00108260 /* SyphonServerRendererLegacy.h in Headers */ = {isa = PBXBuildFile; fileRef = E2D6C88E1D8B4DED00108260 /* SyphonServerRendererLegacy.h */; };
		E2D6C8911D8B4DED00108260 /* SyphonServerRendererLegacy.m in Sources */ = {isa = PBXBuildFile; fileRef = E2D6C88F1D8B4DED00108260 /* SyphonServerRendererLegacy.m */; };
		E2DE7FD312495BF50081453B /* SyphonMessageQueue.h in Headers */ = {isa = PBXBuildFile; fileRef = E2DE7FD112495BF50081453B /* SyphonMessageQueue.h */; };
		E2DE7FD412495BF50081453B /* SyphonMessageQueue.m in Sources */ = {isa = PBXBuildFile; fileRef = E2DE7FD212495BF50081453B /* SyphonMessageQueue.m */; };
/* End PBXBuildFile section */

/* Begin PBXContainerItemProxy section */
		BD909C9A12785AE400CC898A /* PBXContainerItemProxy */ = {
			isa = PBXContainerItemProxy;
			containerPortal = 0867D690FE84028FC02AAC07 /* Project object */;
			proxyType = 1;
			remoteGlobalIDString = 8DC2EF4F0486A6940098B216;
			remoteInfo = Syphon;
		};
/* End PBXContainerItemProxy section */

/* Begin PBXFileReference section */
		0867D69BFE84028FC02AAC07 /* Foundation.framework */ = {isa = PBXFileReference; lastKnownFileType = wrapper.framework; name = Foundation.framework; path = /System/Library/Frameworks/Foundation.framework; sourceTree = "<absolute>"; };
		0867D6A5FE840307C02AAC07 /* AppKit.framework */ = {isa = PBXFileReference; lastKnownFileType = wrapper.framework; name = AppKit.framework; path = /System/Library/Frameworks/AppKit.framework; sourceTree = "<absolute>"; };
		1058C7B1FEA5585E11CA2CBB /* Cocoa.framework */ = {isa = PBXFileReference; lastKnownFileType = wrapper.framework; name = Cocoa.framework; path = /System/Library/Frameworks/Cocoa.framework; sourceTree = "<absolute>"; };
		1B09069A11CB2FBD00BCBE41 /* IOSurface.framework */ = {isa = PBXFileReference; lastKnownFileType = wrapper.framework; name = IOSurface.framework; path = System/Library/Frameworks/IOSurface.framework; sourceTree = SDKROOT; };
		1B09069C11CB2FBD00BCBE41 /* OpenGL.framework */ = {isa = PBXFileReference; lastKnownFileType = wrapper.framework; name = OpenGL.framework; path = System/Library/Frameworks/OpenGL.framework; sourceTree = SDKROOT; };
		1B0906BE11CBB0F500BCBE41 /* SyphonOpenGLServer.h */ = {isa = PBXFileReference; fileEncoding = 4; lastKnownFileType = sourcecode.c.h; path = SyphonOpenGLServer.h; sourceTree = "<group>"; wrapsLines = 1; };
		1B0906BF11CBB0F500BCBE41 /* SyphonOpenGLServer.m */ = {isa = PBXFileReference; fileEncoding = 4; lastKnownFileType = sourcecode.c.objc; path = SyphonOpenGLServer.m; sourceTree = "<group>"; };
		1B0906C411CBB1C100BCBE41 /* SyphonOpenGLClient.h */ = {isa = PBXFileReference; fileEncoding = 4; lastKnownFileType = sourcecode.c.h; path = SyphonOpenGLClient.h; sourceTree = "<group>"; wrapsLines = 1; };
		1B0906C511CBB1C100BCBE41 /* SyphonOpenGLClient.m */ = {isa = PBXFileReference; fileEncoding = 4; lastKnownFileType = sourcecode.c.objc; path = SyphonOpenGLClient.m; sourceTree = "<group>"; };
		1B0906C811CBB1CE00BCBE41 /* Syphon.h */ = {isa = PBXFileReference; fileEncoding = 4; lastKnownFileType = sourcecode.c.h; path = Syphon.h; sourceTree = "<group>"; wrapsLines = 1; };
		1B09098511CD9A1C00BCBE41 /* SyphonClientConnectionManager.h */ = {isa = PBXFileReference; fileEncoding = 4; lastKnownFileType = sourcecode.c.h; path = SyphonClientConnectionManager.h; sourceTree = "<group>"; };
		1B09098611CD9A1C00BCBE41 /* SyphonClientConnectionManager.m */ = {isa = PBXFileReference; fileEncoding = 4; lastKnownFileType = sourcecode.c.objc; path = SyphonClientConnectionManager.m; sourceTree = "<group>"; };
		32DBCF5E0370ADEE00C91783 /* Syphon_Prefix.pch */ = {isa = PBXFileReference; fileEncoding = 4; lastKnownFileType = sourcecode.c.h; path = Syphon_Prefix.pch; sourceTree = "<group>"; };
		8488126424361D4C008E17CC /* SyphonServerRendererMetal.h */ = {isa = PBXFileReference; fileEncoding = 4; lastKnownFileType = sourcecode.c.h; path = SyphonServerRendererMetal.h; sourceTree = "<group>"; };
		8488126524361D4D008E17CC /* SyphonServerRendererMetal.m */ = {isa = PBXFileReference; fileEncoding = 4; lastKnownFileType = sourcecode.c.objc; path = SyphonServerRendererMetal.m; sourceTree = "<group>"; };
		84E4D2242385923F00E24F2D /* SyphonMetalServer.h */ = {isa = PBXFileReference; lastKnownFileType = sourcecode.c.h; path = SyphonMetalServer.h; sourceTree = "<group>"; };
		84E4D2252385923F00E24F2D /* SyphonMetalServer.m */ = {isa = PBXFileReference; lastKnownFileType = sourcecode.c.objc; path = SyphonMetalServer.m; sourceTree = "<group>"; };
		84E4D2292385927B00E24F2D /* Metal.framework */ = {isa = PBXFileReference; lastKnownFileType = wrapper.framework; name = Metal.framework; path = System/Library/Frameworks/Metal.framework; sourceTree = SDKROOT; };
		84E4D23023859C3A00E24F2D /* SyphonMetalClient.h */ = {isa = PBXFileReference; lastKnownFileType = sourcecode.c.h; path = SyphonMetalClient.h; sourceTree = "<group>"; };
		84E4D23123859C3A00E24F2D /* SyphonMetalClient.m */ = {isa = PBXFileReference; lastKnownFileType = sourcecode.c.objc; path = SyphonMetalClient.m; sourceTree = "<group>"; };
		8DC2EF5A0486A6940098B216 /* Info.plist */ = {isa = PBXFileReference; fileEncoding = 4; lastKnownFileType = text.plist.xml; path = Info.plist; sourceTree = "<group>"; };
		8DC2EF5B0486A6940098B216 /* Syphon.framework */ = {isa = PBXFileReference; explicitFileType = wrapper.framework; includeInIndex = 0; path = Syphon.framework; sourceTree = BUILT_PRODUCTS_DIR; };
		BD038870122EA9FF007725FF /* SyphonOpenGLImage.h */ = {isa = PBXFileReference; fileEncoding = 4; lastKnownFileType = sourcecode.c.h; path = SyphonOpenGLImage.h; sourceTree = "<group>"; };
		BD038875122EAB1A007725FF /* SyphonImageBase.h */ = {isa = PBXFileReference; fileEncoding = 4; lastKnownFileType = sourcecode.c.h; path = SyphonImageBase.h; sourceTree = "<group>"; };
		BD038876122EAB1A007725FF /* SyphonImageBase.m */ = {isa = PBXFileReference; fileEncoding = 4; lastKnownFileType = sourcecode.c.objc; path = SyphonImageBase.m; sourceTree = "<group>"; };
		BD038886122EABE2007725FF /* SyphonOpenGLImage.m */ = {isa = PBXFileReference; fileEncoding = 4; lastKnownFileType = sourcecode.c.objc; path = SyphonOpenGLImage.m; sourceTree = "<group>"; };
		BD1718201224308200CB2E18 /* Exported_Symbols.exp */ = {isa = PBXFileReference; fileEncoding = 4; lastKnownFileType = sourcecode.exports; path = Exported_Symbols.exp; sourceTree = "<group>"; };
		BD27307511D2B85E0084BB5E /* SyphonPrivate.h */ = {isa = PBXFileReference; fileEncoding = 4; lastKnownFileType = sourcecode.c.h; path = SyphonPrivate.h; sourceTree = "<group>"; };
		BD3796CF11DD470D0042870B /* SyphonPrivate.m */ = {isa = PBXFileReference; fileEncoding = 4; lastKnownFileType = sourcecode.c.objc; path = SyphonPrivate.m; sourceTree = "<group>"; };
		BD45585C11DF6BD300F15521 /* SyphonServerConnectionManager.h */ = {isa = PBXFileReference; fileEncoding = 4; lastKnownFileType = sourcecode.c.h; path = SyphonServerConnectionManager.h; sourceTree = "<group>"; };
		BD45585D11DF6BD300F15521 /* SyphonServerConnectionManager.m */ = {isa = PBXFileReference; fileEncoding = 4; lastKnownFileType = sourcecode.c.objc; path = SyphonServerConnectionManager.m; sourceTree = "<group>"; };
		BD606D6611D2842D00E02702 /* SyphonServerDirectory.h */ = {isa = PBXFileReference; fileEncoding = 4; lastKnownFileType = sourcecode.c.h; path = SyphonServerDirectory.h; sourceTree = "<group>"; wrapsLines = 1; };
		BD606D6711D2842D00E02702 /* SyphonServerDirectory.m */ = {isa = PBXFileReference; fileEncoding = 4; lastKnownFileType = sourcecode.c.objc; path = SyphonServerDirectory.m; sourceTree = "<group>"; };
		BD909AA21277BF9D00CC898A /* doxygen.config */ = {isa = PBXFileReference; fileEncoding = 4; lastKnownFileType = text; path = doxygen.config; sourceTree = "<group>"; };
		BDB8DA211211F5990028D250 /* SyphonMessageReceiver.h */ = {isa = PBXFileReference; fileEncoding = 4; lastKnownFileType = sourcecode.c.h; path = SyphonMessageReceiver.h; sourceTree = "<group>"; };
		BDB8DA221211F5990028D250 /* SyphonMessageReceiver.m */ = {isa = PBXFileReference; fileEncoding = 4; lastKnownFileType = sourcecode.c.objc; path = SyphonMessageReceiver.m; sourceTree = "<group>"; };
		BDB8DA231211F5990028D250 /* SyphonCFMessageReceiver.h */ = {isa = PBXFileReference; fileEncoding = 4; lastKnownFileType = sourcecode.c.h; path = SyphonCFMessageReceiver.h; sourceTree = "<group>"; };
		BDB8DA241211F5990028D250 /* SyphonCFMessageReceiver.m */ = {isa = PBXFileReference; fileEncoding = 4; lastKnownFileType = sourcecode.c.objc; path = SyphonCFMessageReceiver.m; sourceTree = "<group>"; };
		BDB8DA251211F5990028D250 /* SyphonMachMessageReceiver.h */ = {isa = PBXFileReference; fileEncoding = 4; lastKnownFileType = sourcecode.c.h; path = SyphonMachMessageReceiver.h; sourceTree = "<group>"; };
		BDB8DA261211F5990028D250 /* SyphonMachMessageReceiver.m */ = {isa = PBXFileReference; fileEncoding = 4; lastKnownFileType = sourcecode.c.objc; path = SyphonMachMessageReceiver.m; sourceTree = "<group>"; };
		BDB8DA271211F5990028D250 /* SyphonMessageSender.h */ = {isa = PBXFileReference; fileEncoding = 4; lastKnownFileType = sourcecode.c.h; path = SyphonMessageSender.h; sourceTree = "<group>"; };
		BDB8DA281211F5990028D250 /* SyphonMessageSender.m */ = {isa = PBXFileReference; fileEncoding = 4; lastKnownFileType = sourcecode.c.objc; path = SyphonMessageSender.m; sourceTree = "<group>"; };
		BDB8DA291211F5990028D250 /* SyphonCFMessageSender.h */ = {isa = PBXFileReference; fileEncoding = 4; lastKnownFileType = sourcecode.c.h; path = SyphonCFMessageSender.h; sourceTree = "<group>"; };
		BDB8DA2A1211F59A0028D250 /* SyphonCFMessageSender.m */ = {isa = PBXFileReference; fileEncoding = 4; lastKnownFileType = sourcecode.c.objc; path = SyphonCFMessageSender.m; sourceTree = "<group>"; };
		BDB8DA2B1211F59A0028D250 /* SyphonMachMessageSender.h */ = {isa = PBXFileReference; fileEncoding = 4; lastKnownFileType = sourcecode.c.h; path = SyphonMachMessageSender.h; sourceTree = "<group>"; };
		BDB8DA2C1211F59A0028D250 /* SyphonMachMessageSender.m */ = {isa = PBXFileReference; fileEncoding = 4; lastKnownFileType = sourcecode.c.objc; path = SyphonMachMessageSender.m; sourceTree = "<group>"; };
		BDB8DAF31211FA7F0028D250 /* SyphonMessaging.h */ = {isa = PBXFileReference; fileEncoding = 4; lastKnownFileType = sourcecode.c.h; path = SyphonMessaging.h; sourceTree = "<group>"; };
		BDB8DAF41211FA7F0028D250 /* SyphonMessaging.m */ = {isa = PBXFileReference; fileEncoding = 4; lastKnownFileType = sourcecode.c.objc; path = SyphonMessaging.m; sourceTree = "<group>"; };
		BDCB92AF127A3C9A00C9E06E /* customdoxygen.css */ = {isa = PBXFileReference; fileEncoding = 4; lastKnownFileType = text.css; path = customdoxygen.css; sourceTree = "<group>"; };
		BDCB92B0127A3C9A00C9E06E /* footer.html */ = {isa = PBXFileReference; fileEncoding = 4; lastKnownFileType = text.html; path = footer.html; sourceTree = "<group>"; };
		BDCB9399127ADEBF00C9E06E /* DoxygenLayout.xml */ = {isa = PBXFileReference; fileEncoding = 4; lastKnownFileType = text.xml; path = DoxygenLayout.xml; sourceTree = "<group>"; };
		BDFAE525148CDA84008C9E6F /* SyphonOpenGLFunctions.c */ = {isa = PBXFileReference; fileEncoding = 4; lastKnownFileType = sourcecode.c.c; path = SyphonOpenGLFunctions.c; sourceTree = "<group>"; };
		BDFAE526148CDA84008C9E6F /* SyphonOpenGLFunctions.h */ = {isa = PBXFileReference; fileEncoding = 4; lastKnownFileType = sourcecode.c.h; path = SyphonOpenGLFunctions.h; sourceTree = "<group>"; };
		BDFBD77B126F4D8800075A23 /* SyphonDispatch.h */ = {isa = PBXFileReference; fileEncoding = 4; lastKnownFileType = sourcecode.c.h; path = SyphonDispatch.h; sourceTree = "<group>"; };
		BDFBD77C126F4D8800075A23 /* SyphonDispatch.c */ = {isa = PBXFileReference; fileEncoding = 4; lastKnownFileType = sourcecode.c.c; path = SyphonDispatch.c; sourceTree = "<group>"; };
		BDFE68091228684F009C2E21 /* SyphonBuildMacros.h */ = {isa = PBXFileReference; fileEncoding = 4; lastKnownFileType = sourcecode.c.h; path = SyphonBuildMacros.h; sourceTree = "<group>"; };
		D2F7E79907B2D74100F64583 /* CoreData.framework */ = {isa = PBXFileReference; lastKnownFileType = wrapper.framework; name = CoreData.framework; path = /System/Library/Frameworks/CoreData.framework; sourceTree = "<absolute>"; };
		E21003C41D85F9320066E934 /* SyphonIOSurfaceImageLegacy.h */ = {isa = PBXFileReference; fileEncoding = 4; lastKnownFileType = sourcecode.c.h; path = SyphonIOSurfaceImageLegacy.h; sourceTree = "<group>"; };
		E21003C51D85F9320066E934 /* SyphonIOSurfaceImageLegacy.m */ = {isa = PBXFileReference; fileEncoding = 4; lastKnownFileType = sourcecode.c.objc; path = SyphonIOSurfaceImageLegacy.m; sourceTree = "<group>"; };
		E21003C81D85FAD00066E934 /* SyphonIOSurfaceImageCore.h */ = {isa = PBXFileReference; fileEncoding = 4; lastKnownFileType = sourcecode.c.h; path = SyphonIOSurfaceImageCore.h; sourceTree = "<group>"; };
		E21003C91D85FAD00066E934 /* SyphonIOSurfaceImageCore.m */ = {isa = PBXFileReference; fileEncoding = 4; lastKnownFileType = sourcecode.c.objc; path = SyphonIOSurfaceImageCore.m; sourceTree = "<group>"; };
		E219FB57233CDC3B00FB7F63 /* SyphonClientBase.h */ = {isa = PBXFileReference; lastKnownFileType = sourcecode.c.h; path = SyphonClientBase.h; sourceTree = "<group>"; };
		E219FB58233CDC3B00FB7F63 /* SyphonClientBase.m */ = {isa = PBXFileReference; lastKnownFileType = sourcecode.c.objc; path = SyphonClientBase.m; sourceTree = "<group>"; };
		E234B23F2257668400FBDC0C /* en */ = {isa = PBXFileReference; lastKnownFileType = text.plist.strings; name = en; path = en.lproj/InfoPlist.strings; sourceTree = "<group>"; };
		E240462223EF6B7A004C14E9 /* SyphonServer.h */ = {isa = PBXFileReference; lastKnownFileType = sourcecode.c.h; path = SyphonServer.h; sourceTree = "<group>"; };
		E240462323EF6B7A004C14E9 /* SyphonServer.m */ = {isa = PBXFileReference; lastKnownFileType = sourcecode.c.objc; path = SyphonServer.m; sourceTree = "<group>"; };
		E240462623EF6F7E004C14E9 /* SyphonClient.h */ = {isa = PBXFileReference; lastKnownFileType = sourcecode.c.h; path = SyphonClient.h; sourceTree = "<group>"; };
		E240462723EF6F7E004C14E9 /* SyphonClient.m */ = {isa = PBXFileReference; lastKnownFileType = sourcecode.c.objc; path = SyphonClient.m; sourceTree = "<group>"; };
		E240462E23EF71D4004C14E9 /* SyphonImage.h */ = {isa = PBXFileReference; lastKnownFileType = sourcecode.c.h; path = SyphonImage.h; sourceTree = "<group>"; };
		E240462F23EF71D4004C14E9 /* SyphonImage.m */ = {isa = PBXFileReference; lastKnownFileType = sourcecode.c.objc; path = SyphonImage.m; sourceTree = "<group>"; };
		E240463423F0B9EF004C14E9 /* SyphonSubclassing.h */ = {isa = PBXFileReference; lastKnownFileType = sourcecode.c.h; path = SyphonSubclassing.h; sourceTree = "<group>"; };
		E26877562199C4E600B8E495 /* Building Syphon.md */ = {isa = PBXFileReference; lastKnownFileType = net.daringfireball.markdown; path = "Building Syphon.md"; sourceTree = "<group>"; };
		E28D0C981D8F43380036DF26 /* SyphonServerRendererCore.h */ = {isa = PBXFileReference; fileEncoding = 4; lastKnownFileType = sourcecode.c.h; path = SyphonServerRendererCore.h; sourceTree = "<group>"; };
		E28D0C991D8F43380036DF26 /* SyphonServerRendererCore.m */ = {isa = PBXFileReference; fileEncoding = 4; lastKnownFileType = sourcecode.c.objc; path = SyphonServerRendererCore.m; sourceTree = "<group>"; };
		E28D0CA61D9296520036DF26 /* SyphonShader.h */ = {isa = PBXFileReference; fileEncoding = 4; lastKnownFileType = sourcecode.c.h; path = SyphonShader.h; sourceTree = "<group>"; };
		E28D0CA71D9296520036DF26 /* SyphonShader.m */ = {isa = PBXFileReference; fileEncoding = 4; lastKnownFileType = sourcecode.c.objc; path = SyphonShader.m; sourceTree = "<group>"; };
		E28D0CAA1D930B9F0036DF26 /* SyphonServerShader.h */ = {isa = PBXFileReference; fileEncoding = 4; lastKnownFileType = sourcecode.c.h; path = SyphonServerShader.h; sourceTree = "<group>"; };
		E28D0CAB1D930B9F0036DF26 /* SyphonServerShader.m */ = {isa = PBXFileReference; fileEncoding = 4; lastKnownFileType = sourcecode.c.objc; path = SyphonServerShader.m; sourceTree = "<group>"; };
		E28D0CAE1D9542B30036DF26 /* SyphonVertices.h */ = {isa = PBXFileReference; fileEncoding = 4; lastKnownFileType = sourcecode.c.h; path = SyphonVertices.h; sourceTree = "<group>"; };
		E28D0CAF1D9542B30036DF26 /* SyphonVertices.m */ = {isa = PBXFileReference; fileEncoding = 4; lastKnownFileType = sourcecode.c.objc; path = SyphonVertices.m; sourceTree = "<group>"; };
		E28D0CB21D95770C0036DF26 /* SyphonServerVertices.h */ = {isa = PBXFileReference; fileEncoding = 4; lastKnownFileType = sourcecode.c.h; path = SyphonServerVertices.h; sourceTree = "<group>"; };
		E28D0CB31D95770C0036DF26 /* SyphonServerVertices.m */ = {isa = PBXFileReference; fileEncoding = 4; lastKnownFileType = sourcecode.c.objc; path = SyphonServerVertices.m; sourceTree = "<group>"; };
		E2CF04FC227398E600B8CD19 /* SyphonServerBase.h */ = {isa = PBXFileReference; lastKnownFileType = sourcecode.c.h; path = SyphonServerBase.h; sourceTree = "<group>"; };
		E2CF04FD227398E600B8CD19 /* SyphonServerBase.m */ = {isa = PBXFileReference; lastKnownFileType = sourcecode.c.objc; path = SyphonServerBase.m; sourceTree = "<group>"; };
		E2D6C8861D8B470E00108260 /* SyphonCGL.c */ = {isa = PBXFileReference; fileEncoding = 4; lastKnownFileType = sourcecode.c.c; path = SyphonCGL.c; sourceTree = "<group>"; };
		E2D6C8871D8B470E00108260 /* SyphonCGL.h */ = {isa = PBXFileReference; fileEncoding = 4; lastKnownFileType = sourcecode.c.h; path = SyphonCGL.h; sourceTree = "<group>"; };
		E2D6C88A1D8B4A6D00108260 /* SyphonServerRenderer.h */ = {isa = PBXFileReference; fileEncoding = 4; lastKnownFileType = sourcecode.c.h; path = SyphonServerRenderer.h; sourceTree = "<group>"; };
		E2D6C88B1D8B4A6D00108260 /* SyphonServerRenderer.m */ = {isa = PBXFileReference; fileEncoding = 4; lastKnownFileType = sourcecode.c.objc; path = SyphonServerRenderer.m; sourceTree = "<group>"; };
		E2D6C88E1D8B4DED00108260 /* SyphonServerRendererLegacy.h */ = {isa = PBXFileReference; fileEncoding = 4; lastKnownFileType = sourcecode.c.h; path = SyphonServerRendererLegacy.h; sourceTree = "<group>"; };
		E2D6C88F1D8B4DED00108260 /* SyphonServerRendererLegacy.m */ = {isa = PBXFileReference; fileEncoding = 4; lastKnownFileType = sourcecode.c.objc; path = SyphonServerRendererLegacy.m; sourceTree = "<group>"; };
		E2DE7FD112495BF50081453B /* SyphonMessageQueue.h */ = {isa = PBXFileReference; fileEncoding = 4; lastKnownFileType = sourcecode.c.h; path = SyphonMessageQueue.h; sourceTree = "<group>"; };
		E2DE7FD212495BF50081453B /* SyphonMessageQueue.m */ = {isa = PBXFileReference; fileEncoding = 4; lastKnownFileType = sourcecode.c.objc; path = SyphonMessageQueue.m; sourceTree = "<group>"; };
		E2F73E34127CE2D300240AE6 /* index.html */ = {isa = PBXFileReference; fileEncoding = 4; lastKnownFileType = text.html; path = index.html; sourceTree = "<group>"; };
/* End PBXFileReference section */

/* Begin PBXFrameworksBuildPhase section */
		8DC2EF560486A6940098B216 /* Frameworks */ = {
			isa = PBXFrameworksBuildPhase;
			buildActionMask = 2147483647;
			files = (
				84E4D22A2385927B00E24F2D /* Metal.framework in Frameworks */,
				8DC2EF570486A6940098B216 /* Cocoa.framework in Frameworks */,
				1B09069B11CB2FBD00BCBE41 /* IOSurface.framework in Frameworks */,
				1B09069D11CB2FBD00BCBE41 /* OpenGL.framework in Frameworks */,
			);
			runOnlyForDeploymentPostprocessing = 0;
		};
/* End PBXFrameworksBuildPhase section */

/* Begin PBXGroup section */
		034768DFFF38A50411DB9C8B /* Products */ = {
			isa = PBXGroup;
			children = (
				BDCB93DE127AE42C00C9E06E /* FrameworkDocumentation */,
				BDCB949A127AE42C00C9E06E /* info.v002.syphon.docs.docset */,
				8DC2EF5B0486A6940098B216 /* Syphon.framework */,
			);
			name = Products;
			sourceTree = "<group>";
		};
		0867D691FE84028FC02AAC07 /* OpenVideoTap */ = {
			isa = PBXGroup;
			children = (
				E26877562199C4E600B8E495 /* Building Syphon.md */,
				08FB77AEFE84172EC02AAC07 /* Classes */,
				32C88DFF0371C24200C91783 /* Other Sources */,
				089C1665FE841158C02AAC07 /* Resources */,
				BDCB92AE127A3C7200C9E06E /* Documentation */,
				0867D69AFE84028FC02AAC07 /* External Frameworks and Libraries */,
				034768DFFF38A50411DB9C8B /* Products */,
				84E4D2282385927B00E24F2D /* Frameworks */,
			);
			name = OpenVideoTap;
			sourceTree = "<group>";
		};
		0867D69AFE84028FC02AAC07 /* External Frameworks and Libraries */ = {
			isa = PBXGroup;
			children = (
				1058C7B0FEA5585E11CA2CBB /* Linked Frameworks */,
				1058C7B2FEA5585E11CA2CBB /* Other Frameworks */,
			);
			name = "External Frameworks and Libraries";
			sourceTree = "<group>";
		};
		089C1665FE841158C02AAC07 /* Resources */ = {
			isa = PBXGroup;
			children = (
				BD1718201224308200CB2E18 /* Exported_Symbols.exp */,
				8DC2EF5A0486A6940098B216 /* Info.plist */,
				089C1666FE841158C02AAC07 /* InfoPlist.strings */,
			);
			name = Resources;
			sourceTree = "<group>";
		};
		08FB77AEFE84172EC02AAC07 /* Classes */ = {
			isa = PBXGroup;
			children = (
				BD27304C11D2B3BB0084BB5E /* Public Headers */,
				BD27306E11D2B7B70084BB5E /* Private Shared */,
				1B0906C311CBB10000BCBE41 /* Client */,
				1B0906C211CBB0FB00BCBE41 /* Server */,
				BD8BFD5C122BF8C40015B2BE /* Server Directory */,
				BD057EE912307B3B0024694B /* Image */,
				1B09098411CD99F900BCBE41 /* Communication */,
			);
			name = Classes;
			sourceTree = "<group>";
		};
		1058C7B0FEA5585E11CA2CBB /* Linked Frameworks */ = {
			isa = PBXGroup;
			children = (
				1B09069C11CB2FBD00BCBE41 /* OpenGL.framework */,
				1B09069A11CB2FBD00BCBE41 /* IOSurface.framework */,
				1058C7B1FEA5585E11CA2CBB /* Cocoa.framework */,
			);
			name = "Linked Frameworks";
			sourceTree = "<group>";
		};
		1058C7B2FEA5585E11CA2CBB /* Other Frameworks */ = {
			isa = PBXGroup;
			children = (
				0867D6A5FE840307C02AAC07 /* AppKit.framework */,
				D2F7E79907B2D74100F64583 /* CoreData.framework */,
				0867D69BFE84028FC02AAC07 /* Foundation.framework */,
			);
			name = "Other Frameworks";
			sourceTree = "<group>";
		};
		1B0906C211CBB0FB00BCBE41 /* Server */ = {
			isa = PBXGroup;
			children = (
<<<<<<< HEAD
				1B0906BF11CBB0F500BCBE41 /* SyphonServer.m */,
				84E4D2252385923F00E24F2D /* SyphonMetalServer.m */,
=======
				E240462323EF6B7A004C14E9 /* SyphonServer.m */,
				1B0906BF11CBB0F500BCBE41 /* SyphonOpenGLServer.m */,
>>>>>>> b6400117
				BD45585C11DF6BD300F15521 /* SyphonServerConnectionManager.h */,
				BD45585D11DF6BD300F15521 /* SyphonServerConnectionManager.m */,
				E2D6C88A1D8B4A6D00108260 /* SyphonServerRenderer.h */,
				E2D6C88B1D8B4A6D00108260 /* SyphonServerRenderer.m */,
				E2D6C88E1D8B4DED00108260 /* SyphonServerRendererLegacy.h */,
				E2D6C88F1D8B4DED00108260 /* SyphonServerRendererLegacy.m */,
				E28D0C981D8F43380036DF26 /* SyphonServerRendererCore.h */,
				E28D0C991D8F43380036DF26 /* SyphonServerRendererCore.m */,
				8488126424361D4C008E17CC /* SyphonServerRendererMetal.h */,
				8488126524361D4D008E17CC /* SyphonServerRendererMetal.m */,
				E28D0CA61D9296520036DF26 /* SyphonShader.h */,
				E28D0CA71D9296520036DF26 /* SyphonShader.m */,
				E28D0CAA1D930B9F0036DF26 /* SyphonServerShader.h */,
				E28D0CAB1D930B9F0036DF26 /* SyphonServerShader.m */,
				E28D0CAE1D9542B30036DF26 /* SyphonVertices.h */,
				E28D0CAF1D9542B30036DF26 /* SyphonVertices.m */,
				E28D0CB21D95770C0036DF26 /* SyphonServerVertices.h */,
				E28D0CB31D95770C0036DF26 /* SyphonServerVertices.m */,
				E2CF04FD227398E600B8CD19 /* SyphonServerBase.m */,
			);
			name = Server;
			sourceTree = "<group>";
		};
		1B0906C311CBB10000BCBE41 /* Client */ = {
			isa = PBXGroup;
			children = (
<<<<<<< HEAD
				1B0906C511CBB1C100BCBE41 /* SyphonClient.m */,
				84E4D23123859C3A00E24F2D /* SyphonMetalClient.m */,
=======
				1B0906C511CBB1C100BCBE41 /* SyphonOpenGLClient.m */,
				E240462723EF6F7E004C14E9 /* SyphonClient.m */,
>>>>>>> b6400117
				E219FB58233CDC3B00FB7F63 /* SyphonClientBase.m */,
				1B09098511CD9A1C00BCBE41 /* SyphonClientConnectionManager.h */,
				1B09098611CD9A1C00BCBE41 /* SyphonClientConnectionManager.m */,
			);
			name = Client;
			sourceTree = "<group>";
		};
		1B09098411CD99F900BCBE41 /* Communication */ = {
			isa = PBXGroup;
			children = (
				BDB8DAF31211FA7F0028D250 /* SyphonMessaging.h */,
				BDB8DAF41211FA7F0028D250 /* SyphonMessaging.m */,
				BDB8DA211211F5990028D250 /* SyphonMessageReceiver.h */,
				BDB8DA221211F5990028D250 /* SyphonMessageReceiver.m */,
				BDB8DA271211F5990028D250 /* SyphonMessageSender.h */,
				BDB8DA281211F5990028D250 /* SyphonMessageSender.m */,
				E2DE7FD712495F360081453B /* Messaging Internal */,
			);
			name = Communication;
			sourceTree = "<group>";
		};
		32C88DFF0371C24200C91783 /* Other Sources */ = {
			isa = PBXGroup;
			children = (
				BDFE68091228684F009C2E21 /* SyphonBuildMacros.h */,
				32DBCF5E0370ADEE00C91783 /* Syphon_Prefix.pch */,
			);
			name = "Other Sources";
			sourceTree = "<group>";
		};
		84E4D2282385927B00E24F2D /* Frameworks */ = {
			isa = PBXGroup;
			children = (
				84E4D2292385927B00E24F2D /* Metal.framework */,
			);
			name = Frameworks;
			sourceTree = "<group>";
		};
		BD057EE912307B3B0024694B /* Image */ = {
			isa = PBXGroup;
			children = (
				BD038886122EABE2007725FF /* SyphonOpenGLImage.m */,
				BD038876122EAB1A007725FF /* SyphonImageBase.m */,
				E21003C41D85F9320066E934 /* SyphonIOSurfaceImageLegacy.h */,
				E21003C51D85F9320066E934 /* SyphonIOSurfaceImageLegacy.m */,
				E21003C81D85FAD00066E934 /* SyphonIOSurfaceImageCore.h */,
				E21003C91D85FAD00066E934 /* SyphonIOSurfaceImageCore.m */,
				E240462F23EF71D4004C14E9 /* SyphonImage.m */,
			);
			name = Image;
			sourceTree = "<group>";
		};
		BD27304C11D2B3BB0084BB5E /* Public Headers */ = {
			isa = PBXGroup;
			children = (
				1B0906C811CBB1CE00BCBE41 /* Syphon.h */,
<<<<<<< HEAD
				1B0906BE11CBB0F500BCBE41 /* SyphonServer.h */,
				84E4D2242385923F00E24F2D /* SyphonMetalServer.h */,
				E2CF04FC227398E600B8CD19 /* SyphonServerBase.h */,
				1B0906C411CBB1C100BCBE41 /* SyphonClient.h */,
				84E4D23023859C3A00E24F2D /* SyphonMetalClient.h */,
=======
				1B0906BE11CBB0F500BCBE41 /* SyphonOpenGLServer.h */,
				E2CF04FC227398E600B8CD19 /* SyphonServerBase.h */,
				E240462223EF6B7A004C14E9 /* SyphonServer.h */,
				1B0906C411CBB1C100BCBE41 /* SyphonOpenGLClient.h */,
>>>>>>> b6400117
				E219FB57233CDC3B00FB7F63 /* SyphonClientBase.h */,
				E240462623EF6F7E004C14E9 /* SyphonClient.h */,
				BD038870122EA9FF007725FF /* SyphonOpenGLImage.h */,
				BD038875122EAB1A007725FF /* SyphonImageBase.h */,
				E240462E23EF71D4004C14E9 /* SyphonImage.h */,
				BD606D6611D2842D00E02702 /* SyphonServerDirectory.h */,
				E240463423F0B9EF004C14E9 /* SyphonSubclassing.h */,
			);
			name = "Public Headers";
			sourceTree = "<group>";
		};
		BD27306E11D2B7B70084BB5E /* Private Shared */ = {
			isa = PBXGroup;
			children = (
				BD27307511D2B85E0084BB5E /* SyphonPrivate.h */,
				BD3796CF11DD470D0042870B /* SyphonPrivate.m */,
				BDFBD77B126F4D8800075A23 /* SyphonDispatch.h */,
				BDFBD77C126F4D8800075A23 /* SyphonDispatch.c */,
				BDFAE526148CDA84008C9E6F /* SyphonOpenGLFunctions.h */,
				BDFAE525148CDA84008C9E6F /* SyphonOpenGLFunctions.c */,
				E2D6C8871D8B470E00108260 /* SyphonCGL.h */,
				E2D6C8861D8B470E00108260 /* SyphonCGL.c */,
			);
			name = "Private Shared";
			sourceTree = "<group>";
		};
		BD8BFD5C122BF8C40015B2BE /* Server Directory */ = {
			isa = PBXGroup;
			children = (
				BD606D6711D2842D00E02702 /* SyphonServerDirectory.m */,
			);
			name = "Server Directory";
			sourceTree = "<group>";
		};
		BDCB92AE127A3C7200C9E06E /* Documentation */ = {
			isa = PBXGroup;
			children = (
				BDCB92AF127A3C9A00C9E06E /* customdoxygen.css */,
				BDCB9399127ADEBF00C9E06E /* DoxygenLayout.xml */,
				BDCB92B0127A3C9A00C9E06E /* footer.html */,
				BD909AA21277BF9D00CC898A /* doxygen.config */,
			);
			name = Documentation;
			sourceTree = "<group>";
		};
		BDCB93DE127AE42C00C9E06E /* FrameworkDocumentation */ = {
			isa = PBXGroup;
			children = (
				E2F73E34127CE2D300240AE6 /* index.html */,
			);
			path = FrameworkDocumentation;
			sourceTree = BUILT_PRODUCTS_DIR;
		};
		BDCB949A127AE42C00C9E06E /* info.v002.syphon.docs.docset */ = {
			isa = PBXGroup;
			children = (
			);
			path = info.v002.syphon.docs.docset;
			sourceTree = BUILT_PRODUCTS_DIR;
		};
		E2DE7FD712495F360081453B /* Messaging Internal */ = {
			isa = PBXGroup;
			children = (
				BDB8DA231211F5990028D250 /* SyphonCFMessageReceiver.h */,
				BDB8DA241211F5990028D250 /* SyphonCFMessageReceiver.m */,
				BDB8DA251211F5990028D250 /* SyphonMachMessageReceiver.h */,
				BDB8DA261211F5990028D250 /* SyphonMachMessageReceiver.m */,
				BDB8DA291211F5990028D250 /* SyphonCFMessageSender.h */,
				BDB8DA2A1211F59A0028D250 /* SyphonCFMessageSender.m */,
				BDB8DA2B1211F59A0028D250 /* SyphonMachMessageSender.h */,
				BDB8DA2C1211F59A0028D250 /* SyphonMachMessageSender.m */,
				E2DE7FD112495BF50081453B /* SyphonMessageQueue.h */,
				E2DE7FD212495BF50081453B /* SyphonMessageQueue.m */,
			);
			name = "Messaging Internal";
			sourceTree = "<group>";
		};
/* End PBXGroup section */

/* Begin PBXHeadersBuildPhase section */
		8DC2EF500486A6940098B216 /* Headers */ = {
			isa = PBXHeadersBuildPhase;
			buildActionMask = 2147483647;
			files = (
				E2D6C8891D8B470E00108260 /* SyphonCGL.h in Headers */,
				E21003C61D85F9320066E934 /* SyphonIOSurfaceImageLegacy.h in Headers */,
				E240462423EF6B7A004C14E9 /* SyphonServer.h in Headers */,
				1B0906C911CBB1CE00BCBE41 /* Syphon.h in Headers */,
				E218B67618436D38004FD9E3 /* SyphonOpenGLServer.h in Headers */,
				E218B67718436D3B004FD9E3 /* SyphonOpenGLClient.h in Headers */,
				E28D0C9A1D8F43380036DF26 /* SyphonServerRendererCore.h in Headers */,
				E240463023EF71D4004C14E9 /* SyphonImage.h in Headers */,
				E240463523F0B9EF004C14E9 /* SyphonSubclassing.h in Headers */,
				E219FB59233CDC3B00FB7F63 /* SyphonClientBase.h in Headers */,
				E218B67818436D3F004FD9E3 /* SyphonOpenGLImage.h in Headers */,
				E240462823EF6F7E004C14E9 /* SyphonClient.h in Headers */,
				E218B67918436D41004FD9E3 /* SyphonServerDirectory.h in Headers */,
				E28D0CB01D9542B30036DF26 /* SyphonVertices.h in Headers */,
				E28D0CB41D95770C0036DF26 /* SyphonServerVertices.h in Headers */,
				1B09098711CD9A1C00BCBE41 /* SyphonClientConnectionManager.h in Headers */,
				BD27307611D2B85E0084BB5E /* SyphonPrivate.h in Headers */,
				BD45586211DF6BD300F15521 /* SyphonServerConnectionManager.h in Headers */,
				BDB8DA2F1211F59A0028D250 /* SyphonMessageReceiver.h in Headers */,
				E28D0CA81D9296520036DF26 /* SyphonShader.h in Headers */,
				E2D6C88C1D8B4A6D00108260 /* SyphonServerRenderer.h in Headers */,
				E2D6C8901D8B4DED00108260 /* SyphonServerRendererLegacy.h in Headers */,
				84E4D23223859C3A00E24F2D /* SyphonMetalClient.h in Headers */,
				8488126624361D4D008E17CC /* SyphonServerRendererMetal.h in Headers */,
				BDB8DA311211F59A0028D250 /* SyphonCFMessageReceiver.h in Headers */,
				E2CF04FE227398E600B8CD19 /* SyphonServerBase.h in Headers */,
				BDB8DA351211F59A0028D250 /* SyphonMessageSender.h in Headers */,
				BDB8DA371211F59A0028D250 /* SyphonCFMessageSender.h in Headers */,
				BDB8DAF51211FA7F0028D250 /* SyphonMessaging.h in Headers */,
				BD038877122EAB1A007725FF /* SyphonImageBase.h in Headers */,
				E28D0CAC1D930B9F0036DF26 /* SyphonServerShader.h in Headers */,
				E2DE7FD312495BF50081453B /* SyphonMessageQueue.h in Headers */,
				E21003CA1D85FAD00066E934 /* SyphonIOSurfaceImageCore.h in Headers */,
				BDFBD77D126F4D8800075A23 /* SyphonDispatch.h in Headers */,
				BDFAE528148CDA84008C9E6F /* SyphonOpenGLFunctions.h in Headers */,
				84E4D2262385923F00E24F2D /* SyphonMetalServer.h in Headers */,
			);
			runOnlyForDeploymentPostprocessing = 0;
		};
/* End PBXHeadersBuildPhase section */

/* Begin PBXNativeTarget section */
		8DC2EF4F0486A6940098B216 /* Syphon */ = {
			isa = PBXNativeTarget;
			buildConfigurationList = 1DEB91AD08733DA50010E9CD /* Build configuration list for PBXNativeTarget "Syphon" */;
			buildPhases = (
				BDFE6806122866C7009C2E21 /* Generate Exported Symbols File */,
				8DC2EF500486A6940098B216 /* Headers */,
				BDE0C5FC1229457900DDF631 /* Generate Public Headers */,
				8DC2EF520486A6940098B216 /* Resources */,
				8DC2EF540486A6940098B216 /* Sources */,
				8DC2EF560486A6940098B216 /* Frameworks */,
			);
			buildRules = (
			);
			dependencies = (
			);
			name = Syphon;
			productInstallPath = "$(HOME)/Library/Frameworks";
			productName = OpenVideoTap;
			productReference = 8DC2EF5B0486A6940098B216 /* Syphon.framework */;
			productType = "com.apple.product-type.framework";
		};
/* End PBXNativeTarget section */

/* Begin PBXProject section */
		0867D690FE84028FC02AAC07 /* Project object */ = {
			isa = PBXProject;
			attributes = {
				LastUpgradeCheck = 1010;
			};
			buildConfigurationList = 1DEB91B108733DA50010E9CD /* Build configuration list for PBXProject "Syphon" */;
			compatibilityVersion = "Xcode 3.2";
			developmentRegion = en;
			hasScannedForEncodings = 1;
			knownRegions = (
				ja,
				en,
				fr,
				de,
				Base,
			);
			mainGroup = 0867D691FE84028FC02AAC07 /* OpenVideoTap */;
			productRefGroup = 034768DFFF38A50411DB9C8B /* Products */;
			projectDirPath = "";
			projectRoot = "";
			targets = (
				8DC2EF4F0486A6940098B216 /* Syphon */,
				BD909C9612785ADE00CC898A /* Syphon Documentation */,
			);
		};
/* End PBXProject section */

/* Begin PBXResourcesBuildPhase section */
		8DC2EF520486A6940098B216 /* Resources */ = {
			isa = PBXResourcesBuildPhase;
			buildActionMask = 2147483647;
			files = (
				8DC2EF530486A6940098B216 /* InfoPlist.strings in Resources */,
			);
			runOnlyForDeploymentPostprocessing = 0;
		};
/* End PBXResourcesBuildPhase section */

/* Begin PBXShellScriptBuildPhase section */
		BD909C9512785ADE00CC898A /* ShellScript */ = {
			isa = PBXShellScriptBuildPhase;
			buildActionMask = 2147483647;
			files = (
			);
			inputPaths = (
				"$(SRCROOT)/SyphonBuildMacros.h",
				"$(SRCROOT)/SyphonClient.h",
				"$(SRCROOT)/SyphonImage.h",
				"$(SRCROOT)/SyphonServerDirectory.h",
				"$(SRCROOT)/SyphonServer.h",
				"$(SRCROOT)/doxygen.config",
				"$(SRCROOT)/Syphon.h",
				"$(SRCROOT)/customdoxygen.css",
				"$(SRCROOT)/footer.html",
				"$(SRCROOT)/DoxygenLayout.xml",
			);
			outputPaths = (
				"$(BUILT_PRODUCTS_DIR)/info.v002.syphon.docs.docset/Contents/Info.plist",
			);
			runOnlyForDeploymentPostprocessing = 0;
			shellPath = /bin/sh;
			shellScript = "#  Syphon doxygen script based on http://developer.apple.com/tools/creatingdocsetswithdoxygen.html\n#  Build the doxygen documentation for the project and load the docset into Xcode.\n\n#  Use the following to adjust the value of the $DOXYGEN_PATH User-Defined Setting:\n#    Binary install location: /Applications/Doxygen.app/Contents/Resources/doxygen\n#    Source build install location: /usr/local/bin/doxygen\n\n#  If the config file doesn't exist, run 'doxygen -g $SOURCE_ROOT/doxygen.config' to \n#   a get default file.\n\nif ! [ -f \"$SOURCE_ROOT/doxygen.config\" ] \nthen \n  echo doxygen config file does not exist\n  $DOXYGEN_PATH -g \"$SOURCE_ROOT/doxygen.config\"\nfi\n\n# Make the Derived File directory if it doesn't exist, and delete previous output\nmkdir -p \"$DERIVED_FILE_DIR\"\nrm -rf \"$DERIVED_FILE_DIR/DoxygenDocs\"\n\n#  Append the proper input/output directories and docset info to the config file.\n#  This works even though values are assigned higher up in the file. Easier than sed.\n\ncp \"$SOURCE_ROOT/doxygen.config\" \"$TEMP_DIR/doxygen.config\"\n\necho \"INPUT = \\\"$BUILT_PRODUCTS_DIR/Syphon.framework/Headers/\\\" \\\"$SRCROOT/footer.html\\\" \\\"$SRCROOT/customdoxygen.css\\\"\" >> \"$TEMP_DIR/doxygen.config\"\necho \"OUTPUT_DIRECTORY = \\\"$DERIVED_FILE_DIR/DoxygenDocs\\\"\" >> \"$TEMP_DIR/doxygen.config\"\n\n#  Run doxygen on the updated config file.\n#  Note: doxygen creates a Makefile that does most of the heavy lifting.\n\n$DOXYGEN_PATH \"$TEMP_DIR/doxygen.config\"\n\n#  make will invoke docsetutil. Take a look at the Makefile to see how this is done.\n\nmake -C \"$DERIVED_FILE_DIR/DoxygenDocs/html\" install\n\n# Copy the results back to our Built Products directory\n\nrm -rf \"$BUILT_PRODUCTS_DIR/FrameworkDocumentation\"\ncp -R \"$DERIVED_FILE_DIR/DoxygenDocs/html\" \"$BUILT_PRODUCTS_DIR/FrameworkDocumentation\"\nrm -f \"$BUILT_PRODUCTS_DIR/FrameworkDocumentation/Info.plist\"\nrm -f \"$BUILT_PRODUCTS_DIR/FrameworkDocumentation/installdox\"\nrm -f \"$BUILT_PRODUCTS_DIR/FrameworkDocumentation/Makefile\"\nrm -f \"$BUILT_PRODUCTS_DIR/FrameworkDocumentation/Nodes.xml\"\nrm -f \"$BUILT_PRODUCTS_DIR/FrameworkDocumentation/Tokens.xml\"\n\n\nexit 0\n";
		};
		BDE0C5FC1229457900DDF631 /* Generate Public Headers */ = {
			isa = PBXShellScriptBuildPhase;
			buildActionMask = 2147483647;
			files = (
			);
			inputPaths = (
				"$(SRCROOT)/SyphonClient.h",
				"$(SRCROOT)/SyphonServer.h",
				"$(SRCROOT)/SyphonServerDirectory.h",
				"$(SRCROOT)/SyphonBuildMacros.h",
				"$(SRCROOT)/SyphonImage.h",
				"$(SRCROOT)/SyphonServerBase.h",
				"$(SRCROOT)/SyphonClientBase.h",
				"$(SRCROOT)/SyphonImageBase.h",
<<<<<<< HEAD
				"$(SRCROOT)/SyphonMetalServer.h",
				"$(SRCROOT)/SyphonMetalClient.h",
=======
				"$(SRCROOT)/SyphonOpenGLImage.h",
				"$(SRCROOT)/SyphonOpenGLServer.h",
				"$(SRCROOT)/SyphonOpenGLClient.h",
				"$(SRCROOT)/SyphonSubclassing.h",
>>>>>>> b6400117
			);
			name = "Generate Public Headers";
			outputPaths = (
				$BUILT_PRODUCTS_DIR/$CONTENTS_FOLDER_PATH/Headers/SyphonClient.h,
				$BUILT_PRODUCTS_DIR/$CONTENTS_FOLDER_PATH/Headers/SyphonServer.h,
				$BUILT_PRODUCTS_DIR/$CONTENTS_FOLDER_PATH/Headers/SyphonServerDirectory.h,
				$BUILT_PRODUCTS_DIR/$CONTENTS_FOLDER_PATH/Headers/SyphonImage.h,
				$BUILT_PRODUCTS_DIR/$CONTENTS_FOLDER_PATH/Headers/SyphonServerBase.h,
				$BUILT_PRODUCTS_DIR/$CONTENTS_FOLDER_PATH/Headers/SyphonClientBase.h,
				$BUILT_PRODUCTS_DIR/$CONTENTS_FOLDER_PATH/Headers/SyphonImageBase.h,
<<<<<<< HEAD
				$BUILT_PRODUCTS_DIR/$CONTENTS_FOLDER_PATH/Headers/SyphonMetalServer.h,
				$BUILT_PRODUCTS_DIR/$CONTENTS_FOLDER_PATH/Headers/SyphonMetalClient.h,
			);
			runOnlyForDeploymentPostprocessing = 0;
			shellPath = /bin/sh;
			shellScript = "mkdir -p \"$DERIVED_FILE_DIR\"\ncombined=\"\"\nfor def in $GCC_PREPROCESSOR_DEFINITIONS\ndo\ncombined=\"${combined} -D${def}\"\ndone\nfor header in \"SyphonClient\" \"SyphonClientBase\" \"SyphonServer\" \"SyphonServerBase\" \"SyphonServerDirectory\" \"SyphonImageBase\" \"SyphonImage\" \"SyphonMetalServer\" \"SyphonMetalClient\"\ndo\nsed 's:#import://SYPHON_IMPORT_PLACEHOLDER:' \"$SRCROOT/${header}.h\" > \"$DERIVED_FILE_DIR/${header}_stage_1.h\"\nclang -E -C -P -nostdinc ${combined} -DSYPHON_HEADER_BUILD_PHASE -include \"$SRCROOT/SyphonBuildMacros.h\" \"$DERIVED_FILE_DIR/${header}_stage_1.h\" -o \"$DERIVED_FILE_DIR/${header}_stage_2.h\"\nsed 's://SYPHON_IMPORT_PLACEHOLDER:#import:' \"$DERIVED_FILE_DIR/${header}_stage_2.h\" > \"$DERIVED_FILE_DIR/${header}_stage_3.h\"\nsed '/./,$!d' \"$DERIVED_FILE_DIR/${header}_stage_3.h\" > \"$DERIVED_FILE_DIR/${header}_stage_4.h\"\ncat -s \"$DERIVED_FILE_DIR/${header}_stage_4.h\" > \"$DERIVED_FILE_DIR/${header}.h\"\nrm \"$DERIVED_FILE_DIR/${header}_stage_1.h\"\nrm \"$DERIVED_FILE_DIR/${header}_stage_2.h\"\nrm \"$DERIVED_FILE_DIR/${header}_stage_3.h\"\nrm \"$DERIVED_FILE_DIR/${header}_stage_4.h\"\ncp \"$DERIVED_FILE_DIR/${header}.h\" \"$BUILT_PRODUCTS_DIR/$CONTENTS_FOLDER_PATH/Headers/${header}.h\"\ndone\n";
=======
				$BUILT_PRODUCTS_DIR/$CONTENTS_FOLDER_PATH/Headers/SyphonOpenGLImage.h,
				$BUILT_PRODUCTS_DIR/$CONTENTS_FOLDER_PATH/Headers/SyphonOpenGLServer.h,
				$BUILT_PRODUCTS_DIR/$CONTENTS_FOLDER_PATH/Headers/SyphonOpenGLClient.h,
				$BUILT_PRODUCTS_DIR/$CONTENTS_FOLDER_PATH/Headers/SyphonSubclassing.h,
			);
			runOnlyForDeploymentPostprocessing = 0;
			shellPath = /bin/sh;
			shellScript = "mkdir -p \"$DERIVED_FILE_DIR\"\ncombined=\"\"\nfor def in $GCC_PREPROCESSOR_DEFINITIONS\ndo\ncombined=\"${combined} -D${def}\"\ndone\nfor header in \"SyphonOpenGLClient\" \"SyphonClientBase\" \"SyphonClient\" \"SyphonOpenGLServer\" \"SyphonServerBase\" \"SyphonServer\" \"SyphonServerDirectory\" \"SyphonImageBase\" \"SyphonOpenGLImage\" \"SyphonImage\" \"SyphonSubclassing\"\ndo\nsed 's:#import://SYPHON_IMPORT_PLACEHOLDER:' \"$SRCROOT/${header}.h\" > \"$DERIVED_FILE_DIR/${header}_stage_1.h\"\nclang -E -C -P -nostdinc ${combined} -DSYPHON_HEADER_BUILD_PHASE -include \"$SRCROOT/SyphonBuildMacros.h\" \"$DERIVED_FILE_DIR/${header}_stage_1.h\" -o \"$DERIVED_FILE_DIR/${header}_stage_2.h\"\nsed 's://SYPHON_IMPORT_PLACEHOLDER:#import:' \"$DERIVED_FILE_DIR/${header}_stage_2.h\" > \"$DERIVED_FILE_DIR/${header}_stage_3.h\"\nsed '/./,$!d' \"$DERIVED_FILE_DIR/${header}_stage_3.h\" > \"$DERIVED_FILE_DIR/${header}_stage_4.h\"\ncat -s \"$DERIVED_FILE_DIR/${header}_stage_4.h\" > \"$DERIVED_FILE_DIR/${header}.h\"\nrm \"$DERIVED_FILE_DIR/${header}_stage_1.h\"\nrm \"$DERIVED_FILE_DIR/${header}_stage_2.h\"\nrm \"$DERIVED_FILE_DIR/${header}_stage_3.h\"\nrm \"$DERIVED_FILE_DIR/${header}_stage_4.h\"\ncp \"$DERIVED_FILE_DIR/${header}.h\" \"$BUILT_PRODUCTS_DIR/$CONTENTS_FOLDER_PATH/Headers/${header}.h\"\ndone\n";
>>>>>>> b6400117
		};
		BDFE6806122866C7009C2E21 /* Generate Exported Symbols File */ = {
			isa = PBXShellScriptBuildPhase;
			buildActionMask = 2147483647;
			files = (
			);
			inputPaths = (
				"$(SRCROOT)/SyphonBuildMacros.h",
				"$(SRCROOT)/Exported_Symbols.exp",
			);
			name = "Generate Exported Symbols File";
			outputPaths = (
				"$(DERIVED_FILE_DIR)/Exported_Symbols.exp",
			);
			runOnlyForDeploymentPostprocessing = 0;
			shellPath = /bin/sh;
			shellScript = "mkdir -p \"$DERIVED_FILE_DIR\"\ncombined=\"\"\nfor def in $GCC_PREPROCESSOR_DEFINITIONS\ndo\ncombined=\"${combined} -D${def}\"\ndone\nclang -E -P -nostdinc ${combined} -include \"$SRCROOT/SyphonBuildMacros.h\" -x c \"$SRCROOT/Exported_Symbols.exp\" -o \"$DERIVED_FILE_DIR/Exported_Symbols.exp\"\n";
		};
/* End PBXShellScriptBuildPhase section */

/* Begin PBXSourcesBuildPhase section */
		8DC2EF540486A6940098B216 /* Sources */ = {
			isa = PBXSourcesBuildPhase;
			buildActionMask = 2147483647;
			files = (
<<<<<<< HEAD
				1B0906C111CBB0F500BCBE41 /* SyphonServer.m in Sources */,
				84E4D23323859C3A00E24F2D /* SyphonMetalClient.m in Sources */,
=======
				1B0906C111CBB0F500BCBE41 /* SyphonOpenGLServer.m in Sources */,
>>>>>>> b6400117
				E2D6C8911D8B4DED00108260 /* SyphonServerRendererLegacy.m in Sources */,
				1B0906C711CBB1C100BCBE41 /* SyphonOpenGLClient.m in Sources */,
				1B09098811CD9A1C00BCBE41 /* SyphonClientConnectionManager.m in Sources */,
				BD606D6911D2842D00E02702 /* SyphonServerDirectory.m in Sources */,
				BD3796D211DD470D0042870B /* SyphonPrivate.m in Sources */,
				E28D0CA91D9296520036DF26 /* SyphonShader.m in Sources */,
				E2D6C8881D8B470E00108260 /* SyphonCGL.c in Sources */,
				E28D0C9B1D8F43380036DF26 /* SyphonServerRendererCore.m in Sources */,
				BD45586311DF6BD300F15521 /* SyphonServerConnectionManager.m in Sources */,
				E28D0CB51D95770C0036DF26 /* SyphonServerVertices.m in Sources */,
				BDB8DA301211F59A0028D250 /* SyphonMessageReceiver.m in Sources */,
				BDB8DA321211F59A0028D250 /* SyphonCFMessageReceiver.m in Sources */,
				E240462923EF6F7E004C14E9 /* SyphonClient.m in Sources */,
				BDB8DA361211F59A0028D250 /* SyphonMessageSender.m in Sources */,
				BDB8DA381211F59A0028D250 /* SyphonCFMessageSender.m in Sources */,
				E219FB5A233CDC3B00FB7F63 /* SyphonClientBase.m in Sources */,
				84E4D2272385923F00E24F2D /* SyphonMetalServer.m in Sources */,
				E28D0CAD1D930B9F0036DF26 /* SyphonServerShader.m in Sources */,
				BDB8DAF61211FA7F0028D250 /* SyphonMessaging.m in Sources */,
				8488126724361D4D008E17CC /* SyphonServerRendererMetal.m in Sources */,
				E21003C71D85F9320066E934 /* SyphonIOSurfaceImageLegacy.m in Sources */,
				E240462523EF6B7A004C14E9 /* SyphonServer.m in Sources */,
				E240463123EF71D4004C14E9 /* SyphonImage.m in Sources */,
				BD038878122EAB1A007725FF /* SyphonImageBase.m in Sources */,
				BD038887122EABE2007725FF /* SyphonOpenGLImage.m in Sources */,
				E28D0CB11D9542B30036DF26 /* SyphonVertices.m in Sources */,
				E2DE7FD412495BF50081453B /* SyphonMessageQueue.m in Sources */,
				E2D6C88D1D8B4A6D00108260 /* SyphonServerRenderer.m in Sources */,
				E2CF04FF227398E600B8CD19 /* SyphonServerBase.m in Sources */,
				BDFBD77E126F4D8800075A23 /* SyphonDispatch.c in Sources */,
				BDFAE527148CDA84008C9E6F /* SyphonOpenGLFunctions.c in Sources */,
				E21003CB1D85FAD00066E934 /* SyphonIOSurfaceImageCore.m in Sources */,
			);
			runOnlyForDeploymentPostprocessing = 0;
		};
/* End PBXSourcesBuildPhase section */

/* Begin PBXTargetDependency section */
		BD909C9B12785AE400CC898A /* PBXTargetDependency */ = {
			isa = PBXTargetDependency;
			target = 8DC2EF4F0486A6940098B216 /* Syphon */;
			targetProxy = BD909C9A12785AE400CC898A /* PBXContainerItemProxy */;
		};
/* End PBXTargetDependency section */

/* Begin PBXVariantGroup section */
		089C1666FE841158C02AAC07 /* InfoPlist.strings */ = {
			isa = PBXVariantGroup;
			children = (
				E234B23F2257668400FBDC0C /* en */,
			);
			name = InfoPlist.strings;
			sourceTree = "<group>";
		};
/* End PBXVariantGroup section */

/* Begin XCBuildConfiguration section */
		1DEB91AE08733DA50010E9CD /* Debug */ = {
			isa = XCBuildConfiguration;
			buildSettings = {
				ALWAYS_SEARCH_USER_PATHS = NO;
				CLANG_ENABLE_MODULES = YES;
				CLANG_ENABLE_OBJC_WEAK = YES;
				COMBINE_HIDPI_IMAGES = YES;
				COPY_PHASE_STRIP = NO;
				DEFINES_MODULE = YES;
				DYLIB_COMPATIBILITY_VERSION = 1;
				DYLIB_CURRENT_VERSION = 1;
				EXPORTED_SYMBOLS_FILE = $DERIVED_FILE_DIR/Exported_Symbols.exp;
				FRAMEWORK_VERSION = A;
				GCC_DYNAMIC_NO_PIC = NO;
				GCC_OPTIMIZATION_LEVEL = 0;
				GCC_PRECOMPILE_PREFIX_HEADER = YES;
				GCC_PREFIX_HEADER = Syphon_Prefix.pch;
				INFOPLIST_FILE = Info.plist;
				INFOPLIST_PREPROCESS = NO;
				LD_DYLIB_INSTALL_NAME = "@loader_path/../Frameworks/$(EXECUTABLE_PATH)";
				PRODUCT_BUNDLE_IDENTIFIER = "info.v002.${PRODUCT_NAME:rfc1034Identifier}";
				PRODUCT_NAME = Syphon;
				WRAPPER_EXTENSION = framework;
			};
			name = Debug;
		};
		1DEB91AF08733DA50010E9CD /* Release */ = {
			isa = XCBuildConfiguration;
			buildSettings = {
				ALWAYS_SEARCH_USER_PATHS = NO;
				CLANG_ENABLE_MODULES = YES;
				CLANG_ENABLE_OBJC_WEAK = YES;
				COMBINE_HIDPI_IMAGES = YES;
				DEBUG_INFORMATION_FORMAT = "dwarf-with-dsym";
				DEFINES_MODULE = YES;
				DYLIB_COMPATIBILITY_VERSION = 1;
				DYLIB_CURRENT_VERSION = 1;
				EXPORTED_SYMBOLS_FILE = $DERIVED_FILE_DIR/Exported_Symbols.exp;
				FRAMEWORK_VERSION = A;
				GCC_PRECOMPILE_PREFIX_HEADER = YES;
				GCC_PREFIX_HEADER = Syphon_Prefix.pch;
				INFOPLIST_FILE = Info.plist;
				LD_DYLIB_INSTALL_NAME = "@loader_path/../Frameworks/$(EXECUTABLE_PATH)";
				PRODUCT_BUNDLE_IDENTIFIER = "info.v002.${PRODUCT_NAME:rfc1034Identifier}";
				PRODUCT_NAME = Syphon;
				WRAPPER_EXTENSION = framework;
			};
			name = Release;
		};
		1DEB91B208733DA50010E9CD /* Debug */ = {
			isa = XCBuildConfiguration;
			buildSettings = {
				CLANG_ANALYZER_LOCALIZABILITY_NONLOCALIZED = YES;
				CLANG_WARN_BLOCK_CAPTURE_AUTORELEASING = YES;
				CLANG_WARN_BOOL_CONVERSION = YES;
				CLANG_WARN_COMMA = YES;
				CLANG_WARN_CONSTANT_CONVERSION = YES;
				CLANG_WARN_DEPRECATED_OBJC_IMPLEMENTATIONS = YES;
				CLANG_WARN_EMPTY_BODY = YES;
				CLANG_WARN_ENUM_CONVERSION = YES;
				CLANG_WARN_INFINITE_RECURSION = YES;
				CLANG_WARN_INT_CONVERSION = YES;
				CLANG_WARN_NON_LITERAL_NULL_CONVERSION = YES;
				CLANG_WARN_OBJC_IMPLICIT_RETAIN_SELF = YES;
				CLANG_WARN_OBJC_LITERAL_CONVERSION = YES;
				CLANG_WARN_RANGE_LOOP_ANALYSIS = YES;
				CLANG_WARN_STRICT_PROTOTYPES = YES;
				CLANG_WARN_SUSPICIOUS_MOVE = YES;
				CLANG_WARN_UNREACHABLE_CODE = YES;
				CLANG_WARN__DUPLICATE_METHOD_MATCH = YES;
				DOXYGEN_PATH = /Applications/Doxygen.app/Contents/Resources/doxygen;
				ENABLE_STRICT_OBJC_MSGSEND = YES;
				ENABLE_TESTABILITY = YES;
				GCC_C_LANGUAGE_STANDARD = gnu99;
				GCC_NO_COMMON_BLOCKS = YES;
				GCC_OPTIMIZATION_LEVEL = 0;
				GCC_PREPROCESSOR_DEFINITIONS = (
					DEBUG,
					SYPHON_CORE_SHARE,
				);
				GCC_VERSION = com.apple.compilers.llvm.clang.1_0;
				GCC_WARN_64_TO_32_BIT_CONVERSION = YES;
				GCC_WARN_ABOUT_MISSING_PROTOTYPES = YES;
				GCC_WARN_ABOUT_RETURN_TYPE = YES;
				GCC_WARN_UNDECLARED_SELECTOR = YES;
				GCC_WARN_UNINITIALIZED_AUTOS = YES;
				GCC_WARN_UNUSED_FUNCTION = YES;
				GCC_WARN_UNUSED_VARIABLE = YES;
				MACOSX_DEPLOYMENT_TARGET = 10.8;
				ONLY_ACTIVE_ARCH = YES;
				SDKROOT = macosx;
				VALID_ARCHS = "i386 x86_64 arm64";
			};
			name = Debug;
		};
		1DEB91B308733DA50010E9CD /* Release */ = {
			isa = XCBuildConfiguration;
			buildSettings = {
				CLANG_ANALYZER_LOCALIZABILITY_NONLOCALIZED = YES;
				CLANG_WARN_BLOCK_CAPTURE_AUTORELEASING = YES;
				CLANG_WARN_BOOL_CONVERSION = YES;
				CLANG_WARN_COMMA = YES;
				CLANG_WARN_CONSTANT_CONVERSION = YES;
				CLANG_WARN_DEPRECATED_OBJC_IMPLEMENTATIONS = YES;
				CLANG_WARN_EMPTY_BODY = YES;
				CLANG_WARN_ENUM_CONVERSION = YES;
				CLANG_WARN_INFINITE_RECURSION = YES;
				CLANG_WARN_INT_CONVERSION = YES;
				CLANG_WARN_NON_LITERAL_NULL_CONVERSION = YES;
				CLANG_WARN_OBJC_IMPLICIT_RETAIN_SELF = YES;
				CLANG_WARN_OBJC_LITERAL_CONVERSION = YES;
				CLANG_WARN_RANGE_LOOP_ANALYSIS = YES;
				CLANG_WARN_STRICT_PROTOTYPES = YES;
				CLANG_WARN_SUSPICIOUS_MOVE = YES;
				CLANG_WARN_UNREACHABLE_CODE = YES;
				CLANG_WARN__DUPLICATE_METHOD_MATCH = YES;
				DOXYGEN_PATH = /Applications/Doxygen.app/Contents/Resources/doxygen;
				ENABLE_STRICT_OBJC_MSGSEND = YES;
				GCC_C_LANGUAGE_STANDARD = gnu99;
				GCC_NO_COMMON_BLOCKS = YES;
				GCC_PREPROCESSOR_DEFINITIONS = SYPHON_CORE_SHARE;
				GCC_VERSION = com.apple.compilers.llvm.clang.1_0;
				GCC_WARN_64_TO_32_BIT_CONVERSION = YES;
				GCC_WARN_ABOUT_MISSING_PROTOTYPES = YES;
				GCC_WARN_ABOUT_RETURN_TYPE = YES;
				GCC_WARN_UNDECLARED_SELECTOR = YES;
				GCC_WARN_UNINITIALIZED_AUTOS = YES;
				GCC_WARN_UNUSED_FUNCTION = YES;
				GCC_WARN_UNUSED_VARIABLE = YES;
				MACOSX_DEPLOYMENT_TARGET = 10.8;
				SDKROOT = macosx;
				VALID_ARCHS = "i386 x86_64 arm64";
			};
			name = Release;
		};
		BD5A05F712187C68005D3F6E /* Debug Messaging Only */ = {
			isa = XCBuildConfiguration;
			buildSettings = {
				CLANG_ANALYZER_LOCALIZABILITY_NONLOCALIZED = YES;
				CLANG_WARN_BLOCK_CAPTURE_AUTORELEASING = YES;
				CLANG_WARN_BOOL_CONVERSION = YES;
				CLANG_WARN_COMMA = YES;
				CLANG_WARN_CONSTANT_CONVERSION = YES;
				CLANG_WARN_DEPRECATED_OBJC_IMPLEMENTATIONS = YES;
				CLANG_WARN_EMPTY_BODY = YES;
				CLANG_WARN_ENUM_CONVERSION = YES;
				CLANG_WARN_INFINITE_RECURSION = YES;
				CLANG_WARN_INT_CONVERSION = YES;
				CLANG_WARN_NON_LITERAL_NULL_CONVERSION = YES;
				CLANG_WARN_OBJC_IMPLICIT_RETAIN_SELF = YES;
				CLANG_WARN_OBJC_LITERAL_CONVERSION = YES;
				CLANG_WARN_RANGE_LOOP_ANALYSIS = YES;
				CLANG_WARN_STRICT_PROTOTYPES = YES;
				CLANG_WARN_SUSPICIOUS_MOVE = YES;
				CLANG_WARN_UNREACHABLE_CODE = YES;
				CLANG_WARN__DUPLICATE_METHOD_MATCH = YES;
				DOXYGEN_PATH = /Applications/Doxygen.app/Contents/Resources/doxygen;
				ENABLE_STRICT_OBJC_MSGSEND = YES;
				ENABLE_TESTABILITY = YES;
				GCC_C_LANGUAGE_STANDARD = gnu99;
				GCC_NO_COMMON_BLOCKS = YES;
				GCC_OPTIMIZATION_LEVEL = 0;
				GCC_PREPROCESSOR_DEFINITIONS = (
					SYPHON_DEBUG_NO_DRAWING,
					DEBUG,
					SYPHON_CORE_SHARE,
				);
				GCC_VERSION = com.apple.compilers.llvm.clang.1_0;
				GCC_WARN_64_TO_32_BIT_CONVERSION = YES;
				GCC_WARN_ABOUT_MISSING_PROTOTYPES = YES;
				GCC_WARN_ABOUT_RETURN_TYPE = YES;
				GCC_WARN_UNDECLARED_SELECTOR = YES;
				GCC_WARN_UNINITIALIZED_AUTOS = YES;
				GCC_WARN_UNUSED_FUNCTION = YES;
				GCC_WARN_UNUSED_VARIABLE = YES;
				MACOSX_DEPLOYMENT_TARGET = 10.8;
				ONLY_ACTIVE_ARCH = YES;
				SDKROOT = macosx;
				VALID_ARCHS = "i386 x86_64 arm64";
			};
			name = "Debug Messaging Only";
		};
		BD5A05F812187C68005D3F6E /* Debug Messaging Only */ = {
			isa = XCBuildConfiguration;
			buildSettings = {
				ALWAYS_SEARCH_USER_PATHS = NO;
				CLANG_ENABLE_MODULES = YES;
				CLANG_ENABLE_OBJC_WEAK = YES;
				COMBINE_HIDPI_IMAGES = YES;
				COPY_PHASE_STRIP = NO;
				DEFINES_MODULE = YES;
				DYLIB_COMPATIBILITY_VERSION = 1;
				DYLIB_CURRENT_VERSION = 1;
				EXPORTED_SYMBOLS_FILE = $DERIVED_FILE_DIR/Exported_Symbols.exp;
				FRAMEWORK_VERSION = A;
				GCC_DYNAMIC_NO_PIC = NO;
				GCC_OPTIMIZATION_LEVEL = 0;
				GCC_PRECOMPILE_PREFIX_HEADER = YES;
				GCC_PREFIX_HEADER = Syphon_Prefix.pch;
				INFOPLIST_FILE = Info.plist;
				INFOPLIST_PREPROCESS = NO;
				LD_DYLIB_INSTALL_NAME = "@loader_path/../Frameworks/$(EXECUTABLE_PATH)";
				PRODUCT_BUNDLE_IDENTIFIER = "info.v002.${PRODUCT_NAME:rfc1034Identifier}";
				PRODUCT_NAME = Syphon;
				WRAPPER_EXTENSION = framework;
			};
			name = "Debug Messaging Only";
		};
		BD909C9712785ADE00CC898A /* Debug */ = {
			isa = XCBuildConfiguration;
			buildSettings = {
				CLANG_ENABLE_OBJC_WEAK = YES;
				COMBINE_HIDPI_IMAGES = YES;
				COPY_PHASE_STRIP = NO;
				GCC_DYNAMIC_NO_PIC = NO;
				GCC_OPTIMIZATION_LEVEL = 0;
				PRODUCT_NAME = "Syphon Documentation";
			};
			name = Debug;
		};
		BD909C9812785ADE00CC898A /* Debug Messaging Only */ = {
			isa = XCBuildConfiguration;
			buildSettings = {
				CLANG_ENABLE_OBJC_WEAK = YES;
				COMBINE_HIDPI_IMAGES = YES;
				PRODUCT_NAME = "Syphon Documentation";
			};
			name = "Debug Messaging Only";
		};
		BD909C9912785ADE00CC898A /* Release */ = {
			isa = XCBuildConfiguration;
			buildSettings = {
				CLANG_ENABLE_OBJC_WEAK = YES;
				COMBINE_HIDPI_IMAGES = YES;
				COPY_PHASE_STRIP = YES;
				DEBUG_INFORMATION_FORMAT = "dwarf-with-dsym";
				PRODUCT_NAME = "Syphon Documentation";
			};
			name = Release;
		};
/* End XCBuildConfiguration section */

/* Begin XCConfigurationList section */
		1DEB91AD08733DA50010E9CD /* Build configuration list for PBXNativeTarget "Syphon" */ = {
			isa = XCConfigurationList;
			buildConfigurations = (
				1DEB91AE08733DA50010E9CD /* Debug */,
				BD5A05F812187C68005D3F6E /* Debug Messaging Only */,
				1DEB91AF08733DA50010E9CD /* Release */,
			);
			defaultConfigurationIsVisible = 0;
			defaultConfigurationName = Release;
		};
		1DEB91B108733DA50010E9CD /* Build configuration list for PBXProject "Syphon" */ = {
			isa = XCConfigurationList;
			buildConfigurations = (
				1DEB91B208733DA50010E9CD /* Debug */,
				BD5A05F712187C68005D3F6E /* Debug Messaging Only */,
				1DEB91B308733DA50010E9CD /* Release */,
			);
			defaultConfigurationIsVisible = 0;
			defaultConfigurationName = Release;
		};
		BD909C9C12785B0300CC898A /* Build configuration list for PBXAggregateTarget "Syphon Documentation" */ = {
			isa = XCConfigurationList;
			buildConfigurations = (
				BD909C9712785ADE00CC898A /* Debug */,
				BD909C9812785ADE00CC898A /* Debug Messaging Only */,
				BD909C9912785ADE00CC898A /* Release */,
			);
			defaultConfigurationIsVisible = 0;
			defaultConfigurationName = Release;
		};
/* End XCConfigurationList section */
	};
	rootObject = 0867D690FE84028FC02AAC07 /* Project object */;
}<|MERGE_RESOLUTION|>--- conflicted
+++ resolved
@@ -29,13 +29,16 @@
 		1B0906C911CBB1CE00BCBE41 /* Syphon.h in Headers */ = {isa = PBXBuildFile; fileRef = 1B0906C811CBB1CE00BCBE41 /* Syphon.h */; settings = {ATTRIBUTES = (Public, ); }; };
 		1B09098711CD9A1C00BCBE41 /* SyphonClientConnectionManager.h in Headers */ = {isa = PBXBuildFile; fileRef = 1B09098511CD9A1C00BCBE41 /* SyphonClientConnectionManager.h */; settings = {ATTRIBUTES = (); }; };
 		1B09098811CD9A1C00BCBE41 /* SyphonClientConnectionManager.m in Sources */ = {isa = PBXBuildFile; fileRef = 1B09098611CD9A1C00BCBE41 /* SyphonClientConnectionManager.m */; };
+		565D06A925CAA2FA0048C4DD /* SyphonMetalServer.m in Sources */ = {isa = PBXBuildFile; fileRef = 565D06A525CAA2F90048C4DD /* SyphonMetalServer.m */; };
+		565D06AA25CAA2FA0048C4DD /* SyphonMetalServer.h in Headers */ = {isa = PBXBuildFile; fileRef = 565D06A625CAA2F90048C4DD /* SyphonMetalServer.h */; };
+		565D06AB25CAA2FA0048C4DD /* SyphonMetalClient.h in Headers */ = {isa = PBXBuildFile; fileRef = 565D06A725CAA2FA0048C4DD /* SyphonMetalClient.h */; };
+		565D06AC25CAA2FA0048C4DD /* SyphonMetalClient.m in Sources */ = {isa = PBXBuildFile; fileRef = 565D06A825CAA2FA0048C4DD /* SyphonMetalClient.m */; };
 		8488126624361D4D008E17CC /* SyphonServerRendererMetal.h in Headers */ = {isa = PBXBuildFile; fileRef = 8488126424361D4C008E17CC /* SyphonServerRendererMetal.h */; };
 		8488126724361D4D008E17CC /* SyphonServerRendererMetal.m in Sources */ = {isa = PBXBuildFile; fileRef = 8488126524361D4D008E17CC /* SyphonServerRendererMetal.m */; };
 		84E4D2262385923F00E24F2D /* SyphonMetalServer.h in Headers */ = {isa = PBXBuildFile; fileRef = 84E4D2242385923F00E24F2D /* SyphonMetalServer.h */; };
 		84E4D2272385923F00E24F2D /* SyphonMetalServer.m in Sources */ = {isa = PBXBuildFile; fileRef = 84E4D2252385923F00E24F2D /* SyphonMetalServer.m */; };
 		84E4D22A2385927B00E24F2D /* Metal.framework in Frameworks */ = {isa = PBXBuildFile; fileRef = 84E4D2292385927B00E24F2D /* Metal.framework */; };
 		84E4D23223859C3A00E24F2D /* SyphonMetalClient.h in Headers */ = {isa = PBXBuildFile; fileRef = 84E4D23023859C3A00E24F2D /* SyphonMetalClient.h */; };
-		84E4D23323859C3A00E24F2D /* SyphonMetalClient.m in Sources */ = {isa = PBXBuildFile; fileRef = 84E4D23123859C3A00E24F2D /* SyphonMetalClient.m */; };
 		8DC2EF530486A6940098B216 /* InfoPlist.strings in Resources */ = {isa = PBXBuildFile; fileRef = 089C1666FE841158C02AAC07 /* InfoPlist.strings */; };
 		8DC2EF570486A6940098B216 /* Cocoa.framework in Frameworks */ = {isa = PBXBuildFile; fileRef = 1058C7B1FEA5585E11CA2CBB /* Cocoa.framework */; };
 		BD038877122EAB1A007725FF /* SyphonImageBase.h in Headers */ = {isa = PBXBuildFile; fileRef = BD038875122EAB1A007725FF /* SyphonImageBase.h */; };
@@ -123,13 +126,16 @@
 		1B09098511CD9A1C00BCBE41 /* SyphonClientConnectionManager.h */ = {isa = PBXFileReference; fileEncoding = 4; lastKnownFileType = sourcecode.c.h; path = SyphonClientConnectionManager.h; sourceTree = "<group>"; };
 		1B09098611CD9A1C00BCBE41 /* SyphonClientConnectionManager.m */ = {isa = PBXFileReference; fileEncoding = 4; lastKnownFileType = sourcecode.c.objc; path = SyphonClientConnectionManager.m; sourceTree = "<group>"; };
 		32DBCF5E0370ADEE00C91783 /* Syphon_Prefix.pch */ = {isa = PBXFileReference; fileEncoding = 4; lastKnownFileType = sourcecode.c.h; path = Syphon_Prefix.pch; sourceTree = "<group>"; };
+		565D06A525CAA2F90048C4DD /* SyphonMetalServer.m */ = {isa = PBXFileReference; fileEncoding = 4; lastKnownFileType = sourcecode.c.objc; path = SyphonMetalServer.m; sourceTree = "<group>"; };
+		565D06A625CAA2F90048C4DD /* SyphonMetalServer.h */ = {isa = PBXFileReference; fileEncoding = 4; lastKnownFileType = sourcecode.c.h; path = SyphonMetalServer.h; sourceTree = "<group>"; };
+		565D06A725CAA2FA0048C4DD /* SyphonMetalClient.h */ = {isa = PBXFileReference; fileEncoding = 4; lastKnownFileType = sourcecode.c.h; path = SyphonMetalClient.h; sourceTree = "<group>"; };
+		565D06A825CAA2FA0048C4DD /* SyphonMetalClient.m */ = {isa = PBXFileReference; fileEncoding = 4; lastKnownFileType = sourcecode.c.objc; path = SyphonMetalClient.m; sourceTree = "<group>"; };
 		8488126424361D4C008E17CC /* SyphonServerRendererMetal.h */ = {isa = PBXFileReference; fileEncoding = 4; lastKnownFileType = sourcecode.c.h; path = SyphonServerRendererMetal.h; sourceTree = "<group>"; };
 		8488126524361D4D008E17CC /* SyphonServerRendererMetal.m */ = {isa = PBXFileReference; fileEncoding = 4; lastKnownFileType = sourcecode.c.objc; path = SyphonServerRendererMetal.m; sourceTree = "<group>"; };
 		84E4D2242385923F00E24F2D /* SyphonMetalServer.h */ = {isa = PBXFileReference; lastKnownFileType = sourcecode.c.h; path = SyphonMetalServer.h; sourceTree = "<group>"; };
 		84E4D2252385923F00E24F2D /* SyphonMetalServer.m */ = {isa = PBXFileReference; lastKnownFileType = sourcecode.c.objc; path = SyphonMetalServer.m; sourceTree = "<group>"; };
 		84E4D2292385927B00E24F2D /* Metal.framework */ = {isa = PBXFileReference; lastKnownFileType = wrapper.framework; name = Metal.framework; path = System/Library/Frameworks/Metal.framework; sourceTree = SDKROOT; };
 		84E4D23023859C3A00E24F2D /* SyphonMetalClient.h */ = {isa = PBXFileReference; lastKnownFileType = sourcecode.c.h; path = SyphonMetalClient.h; sourceTree = "<group>"; };
-		84E4D23123859C3A00E24F2D /* SyphonMetalClient.m */ = {isa = PBXFileReference; lastKnownFileType = sourcecode.c.objc; path = SyphonMetalClient.m; sourceTree = "<group>"; };
 		8DC2EF5A0486A6940098B216 /* Info.plist */ = {isa = PBXFileReference; fileEncoding = 4; lastKnownFileType = text.plist.xml; path = Info.plist; sourceTree = "<group>"; };
 		8DC2EF5B0486A6940098B216 /* Syphon.framework */ = {isa = PBXFileReference; explicitFileType = wrapper.framework; includeInIndex = 0; path = Syphon.framework; sourceTree = BUILT_PRODUCTS_DIR; };
 		BD038870122EA9FF007725FF /* SyphonOpenGLImage.h */ = {isa = PBXFileReference; fileEncoding = 4; lastKnownFileType = sourcecode.c.h; path = SyphonOpenGLImage.h; sourceTree = "<group>"; };
@@ -241,6 +247,7 @@
 				0867D69AFE84028FC02AAC07 /* External Frameworks and Libraries */,
 				034768DFFF38A50411DB9C8B /* Products */,
 				84E4D2282385927B00E24F2D /* Frameworks */,
+				565D06A425CAA2D20048C4DD /* Recovered References */,
 			);
 			name = OpenVideoTap;
 			sourceTree = "<group>";
@@ -301,13 +308,9 @@
 		1B0906C211CBB0FB00BCBE41 /* Server */ = {
 			isa = PBXGroup;
 			children = (
-<<<<<<< HEAD
-				1B0906BF11CBB0F500BCBE41 /* SyphonServer.m */,
-				84E4D2252385923F00E24F2D /* SyphonMetalServer.m */,
-=======
 				E240462323EF6B7A004C14E9 /* SyphonServer.m */,
 				1B0906BF11CBB0F500BCBE41 /* SyphonOpenGLServer.m */,
->>>>>>> b6400117
+				565D06A525CAA2F90048C4DD /* SyphonMetalServer.m */,
 				BD45585C11DF6BD300F15521 /* SyphonServerConnectionManager.h */,
 				BD45585D11DF6BD300F15521 /* SyphonServerConnectionManager.m */,
 				E2D6C88A1D8B4A6D00108260 /* SyphonServerRenderer.h */,
@@ -334,13 +337,9 @@
 		1B0906C311CBB10000BCBE41 /* Client */ = {
 			isa = PBXGroup;
 			children = (
-<<<<<<< HEAD
-				1B0906C511CBB1C100BCBE41 /* SyphonClient.m */,
-				84E4D23123859C3A00E24F2D /* SyphonMetalClient.m */,
-=======
 				1B0906C511CBB1C100BCBE41 /* SyphonOpenGLClient.m */,
+				565D06A825CAA2FA0048C4DD /* SyphonMetalClient.m */,
 				E240462723EF6F7E004C14E9 /* SyphonClient.m */,
->>>>>>> b6400117
 				E219FB58233CDC3B00FB7F63 /* SyphonClientBase.m */,
 				1B09098511CD9A1C00BCBE41 /* SyphonClientConnectionManager.h */,
 				1B09098611CD9A1C00BCBE41 /* SyphonClientConnectionManager.m */,
@@ -371,6 +370,16 @@
 			name = "Other Sources";
 			sourceTree = "<group>";
 		};
+		565D06A425CAA2D20048C4DD /* Recovered References */ = {
+			isa = PBXGroup;
+			children = (
+				84E4D23023859C3A00E24F2D /* SyphonMetalClient.h */,
+				84E4D2242385923F00E24F2D /* SyphonMetalServer.h */,
+				84E4D2252385923F00E24F2D /* SyphonMetalServer.m */,
+			);
+			name = "Recovered References";
+			sourceTree = "<group>";
+		};
 		84E4D2282385927B00E24F2D /* Frameworks */ = {
 			isa = PBXGroup;
 			children = (
@@ -397,18 +406,10 @@
 			isa = PBXGroup;
 			children = (
 				1B0906C811CBB1CE00BCBE41 /* Syphon.h */,
-<<<<<<< HEAD
-				1B0906BE11CBB0F500BCBE41 /* SyphonServer.h */,
-				84E4D2242385923F00E24F2D /* SyphonMetalServer.h */,
-				E2CF04FC227398E600B8CD19 /* SyphonServerBase.h */,
-				1B0906C411CBB1C100BCBE41 /* SyphonClient.h */,
-				84E4D23023859C3A00E24F2D /* SyphonMetalClient.h */,
-=======
 				1B0906BE11CBB0F500BCBE41 /* SyphonOpenGLServer.h */,
 				E2CF04FC227398E600B8CD19 /* SyphonServerBase.h */,
 				E240462223EF6B7A004C14E9 /* SyphonServer.h */,
 				1B0906C411CBB1C100BCBE41 /* SyphonOpenGLClient.h */,
->>>>>>> b6400117
 				E219FB57233CDC3B00FB7F63 /* SyphonClientBase.h */,
 				E240462623EF6F7E004C14E9 /* SyphonClient.h */,
 				BD038870122EA9FF007725FF /* SyphonOpenGLImage.h */,
@@ -416,6 +417,8 @@
 				E240462E23EF71D4004C14E9 /* SyphonImage.h */,
 				BD606D6611D2842D00E02702 /* SyphonServerDirectory.h */,
 				E240463423F0B9EF004C14E9 /* SyphonSubclassing.h */,
+				565D06A725CAA2FA0048C4DD /* SyphonMetalClient.h */,
+				565D06A625CAA2F90048C4DD /* SyphonMetalServer.h */,
 			);
 			name = "Public Headers";
 			sourceTree = "<group>";
@@ -525,8 +528,10 @@
 				BD038877122EAB1A007725FF /* SyphonImageBase.h in Headers */,
 				E28D0CAC1D930B9F0036DF26 /* SyphonServerShader.h in Headers */,
 				E2DE7FD312495BF50081453B /* SyphonMessageQueue.h in Headers */,
+				565D06AB25CAA2FA0048C4DD /* SyphonMetalClient.h in Headers */,
 				E21003CA1D85FAD00066E934 /* SyphonIOSurfaceImageCore.h in Headers */,
 				BDFBD77D126F4D8800075A23 /* SyphonDispatch.h in Headers */,
+				565D06AA25CAA2FA0048C4DD /* SyphonMetalServer.h in Headers */,
 				BDFAE528148CDA84008C9E6F /* SyphonOpenGLFunctions.h in Headers */,
 				84E4D2262385923F00E24F2D /* SyphonMetalServer.h in Headers */,
 			);
@@ -636,15 +641,12 @@
 				"$(SRCROOT)/SyphonServerBase.h",
 				"$(SRCROOT)/SyphonClientBase.h",
 				"$(SRCROOT)/SyphonImageBase.h",
-<<<<<<< HEAD
-				"$(SRCROOT)/SyphonMetalServer.h",
-				"$(SRCROOT)/SyphonMetalClient.h",
-=======
 				"$(SRCROOT)/SyphonOpenGLImage.h",
 				"$(SRCROOT)/SyphonOpenGLServer.h",
 				"$(SRCROOT)/SyphonOpenGLClient.h",
 				"$(SRCROOT)/SyphonSubclassing.h",
->>>>>>> b6400117
+				"$(SRCROOT)/SyphonMetalClient.h",
+				"$(SRCROOT)/SyphonMetalServer.h",
 			);
 			name = "Generate Public Headers";
 			outputPaths = (
@@ -655,14 +657,6 @@
 				$BUILT_PRODUCTS_DIR/$CONTENTS_FOLDER_PATH/Headers/SyphonServerBase.h,
 				$BUILT_PRODUCTS_DIR/$CONTENTS_FOLDER_PATH/Headers/SyphonClientBase.h,
 				$BUILT_PRODUCTS_DIR/$CONTENTS_FOLDER_PATH/Headers/SyphonImageBase.h,
-<<<<<<< HEAD
-				$BUILT_PRODUCTS_DIR/$CONTENTS_FOLDER_PATH/Headers/SyphonMetalServer.h,
-				$BUILT_PRODUCTS_DIR/$CONTENTS_FOLDER_PATH/Headers/SyphonMetalClient.h,
-			);
-			runOnlyForDeploymentPostprocessing = 0;
-			shellPath = /bin/sh;
-			shellScript = "mkdir -p \"$DERIVED_FILE_DIR\"\ncombined=\"\"\nfor def in $GCC_PREPROCESSOR_DEFINITIONS\ndo\ncombined=\"${combined} -D${def}\"\ndone\nfor header in \"SyphonClient\" \"SyphonClientBase\" \"SyphonServer\" \"SyphonServerBase\" \"SyphonServerDirectory\" \"SyphonImageBase\" \"SyphonImage\" \"SyphonMetalServer\" \"SyphonMetalClient\"\ndo\nsed 's:#import://SYPHON_IMPORT_PLACEHOLDER:' \"$SRCROOT/${header}.h\" > \"$DERIVED_FILE_DIR/${header}_stage_1.h\"\nclang -E -C -P -nostdinc ${combined} -DSYPHON_HEADER_BUILD_PHASE -include \"$SRCROOT/SyphonBuildMacros.h\" \"$DERIVED_FILE_DIR/${header}_stage_1.h\" -o \"$DERIVED_FILE_DIR/${header}_stage_2.h\"\nsed 's://SYPHON_IMPORT_PLACEHOLDER:#import:' \"$DERIVED_FILE_DIR/${header}_stage_2.h\" > \"$DERIVED_FILE_DIR/${header}_stage_3.h\"\nsed '/./,$!d' \"$DERIVED_FILE_DIR/${header}_stage_3.h\" > \"$DERIVED_FILE_DIR/${header}_stage_4.h\"\ncat -s \"$DERIVED_FILE_DIR/${header}_stage_4.h\" > \"$DERIVED_FILE_DIR/${header}.h\"\nrm \"$DERIVED_FILE_DIR/${header}_stage_1.h\"\nrm \"$DERIVED_FILE_DIR/${header}_stage_2.h\"\nrm \"$DERIVED_FILE_DIR/${header}_stage_3.h\"\nrm \"$DERIVED_FILE_DIR/${header}_stage_4.h\"\ncp \"$DERIVED_FILE_DIR/${header}.h\" \"$BUILT_PRODUCTS_DIR/$CONTENTS_FOLDER_PATH/Headers/${header}.h\"\ndone\n";
-=======
 				$BUILT_PRODUCTS_DIR/$CONTENTS_FOLDER_PATH/Headers/SyphonOpenGLImage.h,
 				$BUILT_PRODUCTS_DIR/$CONTENTS_FOLDER_PATH/Headers/SyphonOpenGLServer.h,
 				$BUILT_PRODUCTS_DIR/$CONTENTS_FOLDER_PATH/Headers/SyphonOpenGLClient.h,
@@ -670,8 +664,7 @@
 			);
 			runOnlyForDeploymentPostprocessing = 0;
 			shellPath = /bin/sh;
-			shellScript = "mkdir -p \"$DERIVED_FILE_DIR\"\ncombined=\"\"\nfor def in $GCC_PREPROCESSOR_DEFINITIONS\ndo\ncombined=\"${combined} -D${def}\"\ndone\nfor header in \"SyphonOpenGLClient\" \"SyphonClientBase\" \"SyphonClient\" \"SyphonOpenGLServer\" \"SyphonServerBase\" \"SyphonServer\" \"SyphonServerDirectory\" \"SyphonImageBase\" \"SyphonOpenGLImage\" \"SyphonImage\" \"SyphonSubclassing\"\ndo\nsed 's:#import://SYPHON_IMPORT_PLACEHOLDER:' \"$SRCROOT/${header}.h\" > \"$DERIVED_FILE_DIR/${header}_stage_1.h\"\nclang -E -C -P -nostdinc ${combined} -DSYPHON_HEADER_BUILD_PHASE -include \"$SRCROOT/SyphonBuildMacros.h\" \"$DERIVED_FILE_DIR/${header}_stage_1.h\" -o \"$DERIVED_FILE_DIR/${header}_stage_2.h\"\nsed 's://SYPHON_IMPORT_PLACEHOLDER:#import:' \"$DERIVED_FILE_DIR/${header}_stage_2.h\" > \"$DERIVED_FILE_DIR/${header}_stage_3.h\"\nsed '/./,$!d' \"$DERIVED_FILE_DIR/${header}_stage_3.h\" > \"$DERIVED_FILE_DIR/${header}_stage_4.h\"\ncat -s \"$DERIVED_FILE_DIR/${header}_stage_4.h\" > \"$DERIVED_FILE_DIR/${header}.h\"\nrm \"$DERIVED_FILE_DIR/${header}_stage_1.h\"\nrm \"$DERIVED_FILE_DIR/${header}_stage_2.h\"\nrm \"$DERIVED_FILE_DIR/${header}_stage_3.h\"\nrm \"$DERIVED_FILE_DIR/${header}_stage_4.h\"\ncp \"$DERIVED_FILE_DIR/${header}.h\" \"$BUILT_PRODUCTS_DIR/$CONTENTS_FOLDER_PATH/Headers/${header}.h\"\ndone\n";
->>>>>>> b6400117
+			shellScript = "mkdir -p \"$DERIVED_FILE_DIR\"\ncombined=\"\"\nfor def in $GCC_PREPROCESSOR_DEFINITIONS\ndo\ncombined=\"${combined} -D${def}\"\ndone\nfor header in \"SyphonOpenGLClient\" \"SyphonClientBase\" \"SyphonClient\" \"SyphonOpenGLServer\" \"SyphonServerBase\" \"SyphonServer\" \"SyphonServerDirectory\" \"SyphonImageBase\" \"SyphonOpenGLImage\" \"SyphonImage\" \"SyphonSubclassing\" \"SyphonMetalClient\" \"SyphonMetalServer\"\ndo\nsed 's:#import://SYPHON_IMPORT_PLACEHOLDER:' \"$SRCROOT/${header}.h\" > \"$DERIVED_FILE_DIR/${header}_stage_1.h\"\nclang -E -C -P -nostdinc ${combined} -DSYPHON_HEADER_BUILD_PHASE -include \"$SRCROOT/SyphonBuildMacros.h\" \"$DERIVED_FILE_DIR/${header}_stage_1.h\" -o \"$DERIVED_FILE_DIR/${header}_stage_2.h\"\nsed 's://SYPHON_IMPORT_PLACEHOLDER:#import:' \"$DERIVED_FILE_DIR/${header}_stage_2.h\" > \"$DERIVED_FILE_DIR/${header}_stage_3.h\"\nsed '/./,$!d' \"$DERIVED_FILE_DIR/${header}_stage_3.h\" > \"$DERIVED_FILE_DIR/${header}_stage_4.h\"\ncat -s \"$DERIVED_FILE_DIR/${header}_stage_4.h\" > \"$DERIVED_FILE_DIR/${header}.h\"\nrm \"$DERIVED_FILE_DIR/${header}_stage_1.h\"\nrm \"$DERIVED_FILE_DIR/${header}_stage_2.h\"\nrm \"$DERIVED_FILE_DIR/${header}_stage_3.h\"\nrm \"$DERIVED_FILE_DIR/${header}_stage_4.h\"\ncp \"$DERIVED_FILE_DIR/${header}.h\" \"$BUILT_PRODUCTS_DIR/$CONTENTS_FOLDER_PATH/Headers/${header}.h\"\ndone\n";
 		};
 		BDFE6806122866C7009C2E21 /* Generate Exported Symbols File */ = {
 			isa = PBXShellScriptBuildPhase;
@@ -697,12 +690,7 @@
 			isa = PBXSourcesBuildPhase;
 			buildActionMask = 2147483647;
 			files = (
-<<<<<<< HEAD
-				1B0906C111CBB0F500BCBE41 /* SyphonServer.m in Sources */,
-				84E4D23323859C3A00E24F2D /* SyphonMetalClient.m in Sources */,
-=======
 				1B0906C111CBB0F500BCBE41 /* SyphonOpenGLServer.m in Sources */,
->>>>>>> b6400117
 				E2D6C8911D8B4DED00108260 /* SyphonServerRendererLegacy.m in Sources */,
 				1B0906C711CBB1C100BCBE41 /* SyphonOpenGLClient.m in Sources */,
 				1B09098811CD9A1C00BCBE41 /* SyphonClientConnectionManager.m in Sources */,
@@ -715,6 +703,7 @@
 				E28D0CB51D95770C0036DF26 /* SyphonServerVertices.m in Sources */,
 				BDB8DA301211F59A0028D250 /* SyphonMessageReceiver.m in Sources */,
 				BDB8DA321211F59A0028D250 /* SyphonCFMessageReceiver.m in Sources */,
+				565D06AC25CAA2FA0048C4DD /* SyphonMetalClient.m in Sources */,
 				E240462923EF6F7E004C14E9 /* SyphonClient.m in Sources */,
 				BDB8DA361211F59A0028D250 /* SyphonMessageSender.m in Sources */,
 				BDB8DA381211F59A0028D250 /* SyphonCFMessageSender.m in Sources */,
@@ -735,6 +724,7 @@
 				BDFBD77E126F4D8800075A23 /* SyphonDispatch.c in Sources */,
 				BDFAE527148CDA84008C9E6F /* SyphonOpenGLFunctions.c in Sources */,
 				E21003CB1D85FAD00066E934 /* SyphonIOSurfaceImageCore.m in Sources */,
+				565D06A925CAA2FA0048C4DD /* SyphonMetalServer.m in Sources */,
 			);
 			runOnlyForDeploymentPostprocessing = 0;
 		};
