--- conflicted
+++ resolved
@@ -43,15 +43,11 @@
 + (void)addServerToRetireList:(NSString *)serverUUID;
 + (void)removeServerFromRetireList:(NSString *)serverUUID;
 + (void)retireRemainingServers;
-<<<<<<< HEAD
-// IOSurface
-=======
 // IOSurface and FBO
 #if !SYPHON_DEBUG_NO_DRAWING
 - (GLuint)newRenderbufferForSize:(NSSize)size internalFormat:(GLenum)format;
 #endif
 - (BOOL)capabilitiesDidChange;
->>>>>>> 6e850257
 - (void) setupIOSurfaceForSize:(NSSize)size;
 - (void) destroyIOSurface;
 // Broadcast and Discovery
@@ -121,188 +117,8 @@
 		}
 		_name = [serverName copy];
 		_uuid = SyphonCreateUUIDString();
-        
-        _internalFormat = GL_RGBA8;
-        _format = GL_BGRA;
-        _type = GL_UNSIGNED_INT_8_8_8_8_REV;
-		
-        NSString *imageFormat = [options objectForKey:SyphonServerOptionImageFormat];
-		if ([imageFormat isKindOfClass:[NSString class]])
-		{
-			/*
-			 if ([imageFormat isEqualToString:SyphonImageFormatRGBA8])
-			 {
-			 // This is pointless, we just set it above
-			 }
-			 */
-			if ([imageFormat isEqualToString:SyphonImageFormatRGB8])
-			{
-				// This is the same as RGBA8 except alpha is ignored
-				_internalFormat = GL_RGB8; // or GL_RGB
-				_format = GL_BGRA;
-				_type = GL_UNSIGNED_INT_8_8_8_8_REV;
-			}
-			else if ([imageFormat isEqualToString:SyphonImageFormatRGBA32])
-			{
-				// check support for this (doesn't work on GMA X3100, GMA 950)
-				switch (SyphonOpenGLBestFloatTypeForContext(context)) {
-					case GL_FLOAT:
-						_internalFormat = GL_RGBA_FLOAT32_APPLE; // or GL_RGBA
-						_format = GL_RGBA;
-						_type = GL_FLOAT;						
-						break;
-					case GL_HALF_APPLE:
-						_internalFormat = GL_RGBA_FLOAT16_APPLE; // or GL_RGBA
-						_format = GL_RGBA;
-						_type = GL_HALF_APPLE;
-					case GL_UNSIGNED_INT_8_8_8_8_REV:
-					default:
-						_internalFormat = GL_RGBA8;
-						_format = GL_BGRA;
-						_type = GL_UNSIGNED_INT_8_8_8_8_REV;
-						break;
-				}
-			}
-			else if ([imageFormat isEqualToString:SyphonImageFormatRGB32])
-			{
-				// This is the same as RGBA32 except alpha is ignored
-				switch (SyphonOpenGLBestFloatTypeForContext(context)) {
-					case GL_FLOAT:
-						_internalFormat = GL_RGB_FLOAT32_APPLE; // or GL_RGB
-						_format = GL_RGBA;
-						_type = GL_FLOAT;						
-						break;
-					case GL_HALF_APPLE:
-						_internalFormat = GL_RGB_FLOAT16_APPLE; // or GL_RGB
-						_format = GL_RGBA;
-						_type = GL_HALF_APPLE;
-					case GL_UNSIGNED_INT_8_8_8_8_REV:
-					default:
-						_internalFormat = GL_RGB8;
-						_format = GL_BGRA;
-						_type = GL_UNSIGNED_INT_8_8_8_8_REV;
-						break;
-				}
-			}
-			/*
-			 Luminance/Alpha and FBOs
-			 FBOs don't like rendering into luminance or luminance/alpha bound textures
-			 http://lists.apple.com/archives/mac-opengl/2008/Nov/msg00076.html
-			 
-			 So for now we use the smallest possible alternative. SADFACE.
-			 
-			 I haven't tried every possible combination, but the obvious ones fail when you bind the FBO. Tom.
-			 
-			 */
-			else if ([imageFormat isEqualToString:SyphonImageFormatLuminanceAlpha8])
-			{
-				_internalFormat = GL_RGBA8;
-				_format = GL_BGRA;
-				_type = GL_UNSIGNED_INT_8_8_8_8_REV;
-				/*
-				 _internalFormat = GL_LUMINANCE8_ALPHA8; // or GL_LUMINANCE_ALPHA
-				 _format = GL_LUMINANCE_ALPHA;
-				 _type = GL_UNSIGNED_BYTE;
-				 */
-			}
-			else if ([imageFormat isEqualToString:SyphonImageFormatLuminance8])
-			{
-				/*
-				 The following is single-channel and in a byte-per-element surface
-				 but, it's only the red channel of the source (not luminance).
-				 It is simple to misrepresent it at the end (just send the swizzledX values
-				 to clients) but would require a shader when we draw to put true luminance in the
-				 red channel
-				 
-				_internalFormat = GL_R8;
-				_format = GL_RED;
-				_type = GL_UNSIGNED_BYTE;
-				swizzledInternalFormat = GL_LUMINANCE8;
-				swizzledFormat = GL_LUMINANCE;
-				swizzledType = GL_UNSIGNED_BYTE;
-				*/
-				
-				_internalFormat = GL_RGB8; // or GL_RGB
-				_format = GL_BGRA;
-				_type = GL_UNSIGNED_INT_8_8_8_8_REV;
-				/*
-				 // This doesn't work, don't use it
-				 _internalFormat = GL_LUMINANCE8; // or GL_LUMINANCE
-				 _format = GL_LUMINANCE;
-				 _type = GL_UNSIGNED_BYTE;
-				 */
-			}
-			else if ([imageFormat isEqualToString:SyphonImageFormatLuminanceAlpha32])
-			{
-				switch (SyphonOpenGLBestFloatTypeForContext(context)) {
-					case GL_FLOAT:
-						_internalFormat = GL_RGBA_FLOAT32_APPLE; // or GL_RGBA
-						_format = GL_RGBA;
-						_type = GL_FLOAT;						
-						break;
-					case GL_HALF_APPLE:
-						_internalFormat = GL_RGBA_FLOAT16_APPLE; // or GL_RGBA
-						_format = GL_RGBA;
-						_type = GL_HALF_APPLE;
-					case GL_UNSIGNED_INT_8_8_8_8_REV:
-					default:
-						_internalFormat = GL_RGBA8;
-						_format = GL_BGRA;
-						_type = GL_UNSIGNED_INT_8_8_8_8_REV;
-						break;
-				}	
-				/*
-				 // IOSurface doesn't support a 32-bit luminance-alpha except GL_LUMINANCE_ALPHA_INTEGER_EXT, which has poor support on current cards
-				 // If you can spot a better combination than this, which is a complete fail (same as LA8), then change it.
-				 // Alternatively we could check for support on *all* installed cards
-				 _internalFormat = GL_LUMINANCE8_ALPHA8; // or GL_LUMINANCE_ALPHA
-				 _format = GL_LUMINANCE_ALPHA;
-				 _type = GL_UNSIGNED_BYTE;
-				 */
-			}
-			else if ([imageFormat isEqualToString:SyphonImageFormatLuminance32])
-			{
-				switch (SyphonOpenGLBestFloatTypeForContext(context)) {
-					case GL_FLOAT:
-						_internalFormat = GL_RGB_FLOAT32_APPLE; // or GL_RGB
-						_format = GL_RGBA;
-						_type = GL_FLOAT;						
-						break;
-					case GL_HALF_APPLE:
-						_internalFormat = GL_RGB_FLOAT16_APPLE; // or GL_RGB
-						_format = GL_RGBA;
-						_type = GL_HALF_APPLE;
-					case GL_UNSIGNED_INT_8_8_8_8_REV:
-					default:
-						_internalFormat = GL_RGB8;
-						_format = GL_BGRA;
-						_type = GL_UNSIGNED_INT_8_8_8_8_REV;
-						break;
-				}
-				/*
-				 // IOSurface doesn't support a 32-bit luminance except GL_LUMINANCE_INTEGER_EXT, which has poor support on current cards
-				 // We use unsigned short as the closest match
-				 // Alternatively we could check for support
-				 // But this doesn't work with FBOs anyway, so we can't use it
-				 _internalFormat = GL_LUMINANCE16; // or GL_LUMINANCE
-				 _format = GL_LUMINANCE;
-				 _type = GL_UNSIGNED_SHORT;
-				 */
-			}
-		}
-		
-		SYPHONLOG(@"Using a%@-bit pixel-format", (_type == GL_FLOAT ? @" 32" : (_type == GL_HALF_APPLE ? @" 16" : @"n 8")));
-		
-		// We stuff the options we chose into the options dictionary for the connection-manager to pass around
-		NSMutableDictionary *extendedDictionary = [NSMutableDictionary dictionaryWithDictionary:options];
-		
-		NSDictionary *surfaceInfo = [NSDictionary dictionaryWithObjectsAndKeys:[NSNumber numberWithUnsignedInt:_internalFormat], SyphonServerIOSurfaceInternalFormatKey,
-									 [NSNumber numberWithUnsignedInt:_format], SyphonServerIOSurfaceFormatKey,
-									 [NSNumber numberWithUnsignedInt:_type], SyphonServerIOSurfaceTypeKey, nil];
-		
-		[extendedDictionary setObject:surfaceInfo forKey:SyphonServerIOSurfaceDescriptionKey];
-
-		_connectionManager = [[SyphonServerConnectionManager alloc] initWithUUID:_uuid options:extendedDictionary];
+		
+		_connectionManager = [[SyphonServerConnectionManager alloc] initWithUUID:_uuid options:options];
 		
 		[(SyphonServerConnectionManager *)_connectionManager addObserver:self forKeyPath:@"hasClients" options:NSKeyValueObservingOptionPrior context:nil];
 		
@@ -310,8 +126,8 @@
 		{
 			[self release];
 			return nil;
-		}		
-		
+		}
+				
 		NSNumber *isPrivate = [options objectForKey:SyphonServerOptionIsPrivate];
 		if ([isPrivate respondsToSelector:@selector(boolValue)]
 			&& [isPrivate boolValue] == YES)
@@ -442,19 +258,12 @@
      so fall back to NSProcessInfo in those cases, then use an empty string as a last resort.
      
      http://developer.apple.com/library/mac/qa/qa1544/_index.html
-<<<<<<< HEAD
-     
-=======
-
->>>>>>> 6e850257
+
      */
     NSString *appName = [[NSRunningApplication currentApplication] localizedName];
     if (!appName) appName = [[NSProcessInfo processInfo] processName];
     if (!appName) appName = [NSString string];
-<<<<<<< HEAD
-=======
     
->>>>>>> 6e850257
 	return [NSDictionary dictionaryWithObjectsAndKeys:
 			[NSNumber numberWithUnsignedInt:kSyphonDictionaryVersion], SyphonServerDescriptionDictionaryVersionKey,
 			self.name, SyphonServerDescriptionNameKey,
@@ -558,19 +367,12 @@
 #endif // SYPHON_DEBUG_NO_DRAWING
 	if (_pushPending)
 	{
-<<<<<<< HEAD
-		// Our IOSurface won't update until the next glFlush(). Usually we rely on our host doing this, but
-		// we must do it for the first frame on a new surface to avoid sending surface details for a surface
-		// which has no clean image.
-		glFlush();
-=======
 #if !SYPHON_DEBUG_NO_DRAWING
         // Our IOSurface won't update until the next glFlush(). Usually we rely on our host doing this, but
 		// we must do it for the first frame on a new surface to avoid sending surface details for a surface
 		// which has no clean image.
 		glFlush();
 #endif // SYPHON_DEBUG_NO_DRAWING
->>>>>>> 6e850257
 		// Push the new surface ID to clients
 		[(SyphonServerConnectionManager *)_connectionManager setSurfaceID:IOSurfaceGetID(_surfaceRef)];
 		_pushPending = NO;
@@ -590,11 +392,6 @@
 		// Setup OpenGL states
 		NSSize surfaceSize = _surfaceTexture.textureSize;
 		glViewport(0, 0, surfaceSize.width,  surfaceSize.height);
-
-		// We need to ensure we set this before changing our texture matrix
-		glActiveTexture(GL_TEXTURE0);
-		// ensure we act on the proper client texture as well
-		glClientActiveTexture(GL_TEXTURE0);
 		
 		glMatrixMode(GL_TEXTURE);
 		glPushMatrix();
@@ -611,11 +408,8 @@
 				
 		// dont bother clearing. we dont have any alpha so we just write over the buffer contents. saves us a write.
 		// via GL_REPLACE TEX_ENV
-<<<<<<< HEAD
-=======
 		glActiveTexture(GL_TEXTURE0);
 		glClientActiveTexture(GL_TEXTURE0);
->>>>>>> 6e850257
 		glEnable(target);
 		glBindTexture(target, texID);
 		
@@ -815,14 +609,11 @@
 {	
 #if !SYPHON_DEBUG_NO_DRAWING
 	// init our texture and IOSurface
-	
-	NSUInteger bytesPerElement = SyphonBytesPerElementForSizedInteralFormat(_internalFormat);
-
 	NSDictionary* surfaceAttributes = [[NSDictionary alloc] initWithObjectsAndKeys:[NSNumber numberWithBool:YES], (NSString*)kIOSurfaceIsGlobal,
 									   [NSNumber numberWithUnsignedInteger:(NSUInteger)size.width], (NSString*)kIOSurfaceWidth,
 									   [NSNumber numberWithUnsignedInteger:(NSUInteger)size.height], (NSString*)kIOSurfaceHeight,
-									   [NSNumber numberWithUnsignedInteger:bytesPerElement], (NSString*)kIOSurfaceBytesPerElement, nil];
-
+									   [NSNumber numberWithUnsignedInteger:4U], (NSString*)kIOSurfaceBytesPerElement, nil];
+	
 	_surfaceRef =  IOSurfaceCreate((CFDictionaryRef) surfaceAttributes);
 	[surfaceAttributes release];
 		
@@ -832,16 +623,11 @@
 	glGetIntegerv(GL_FRAMEBUFFER_BINDING_EXT, &_previousFBO);
 	glGetIntegerv(GL_READ_FRAMEBUFFER_BINDING_EXT, &_previousReadFBO);
 	glGetIntegerv(GL_DRAW_FRAMEBUFFER_BINDING_EXT, &_previousDrawFBO);
-<<<<<<< HEAD
-	
-	_surfaceTexture = [[SyphonIOSurfaceImage alloc] initWithSurface:_surfaceRef forContext:cgl_ctx internalFormat:_internalFormat format:_format type:_type];
-=======
 	glGetIntegerv(GL_RENDERBUFFER_BINDING_EXT, &previousRBO);
     
     // make a new texture.
     
 	_surfaceTexture = [[SyphonIOSurfaceImage alloc] initWithSurface:_surfaceRef forContext:cgl_ctx];
->>>>>>> 6e850257
 	if(_surfaceTexture == nil)
 	{
 		[self destroyIOSurface];
