--- conflicted
+++ resolved
@@ -64,28 +64,6 @@
 		_connectionManager = [[SyphonClientConnectionManager alloc] initWithServerDescription:description];
         _handler = [handler copy]; // copy don't retain
         _lock = OS_SPINLOCK_INIT;
-        _context = CGLRetainContext(context);
-        _serverDescription = [description retain];
-
-        [[SyphonServerDirectory sharedDirectory] addObserver:self
-                                                  forKeyPath:@"servers"
-                                                     options:NSKeyValueObservingOptionInitial | NSKeyValueObservingOptionNew
-                                                     context:SyphonClientServersContext];
-
-        NSNumber *dictionaryVersion = [description objectForKey:SyphonServerDescriptionDictionaryVersionKey];
-		if (dictionaryVersion == nil
-			|| [dictionaryVersion unsignedIntValue] > kSyphonDictionaryVersion
-			|| _connectionManager == nil)
-		{
-			[self release];
-			return nil;
-		}
-		
-        [(SyphonClientConnectionManager *)_connectionManager addInfoClient:(id <SyphonInfoReceiving>)self
-                                                             isFrameClient:handler != nil ? YES : NO];
-<<<<<<< HEAD
-		
-		_lock = OS_SPINLOCK_INIT;
 #ifdef SYPHON_CORE_SHARE
         _shareContext = CGLRetainContext(context);
         if (SyphonOpenGLContextIsLegacy(context))
@@ -99,8 +77,24 @@
 #else
         _context = CGLRetainContext(context);
 #endif
-=======
->>>>>>> a06e5203
+        _serverDescription = [description retain];
+
+        [[SyphonServerDirectory sharedDirectory] addObserver:self
+                                                  forKeyPath:@"servers"
+                                                     options:NSKeyValueObservingOptionInitial | NSKeyValueObservingOptionNew
+                                                     context:SyphonClientServersContext];
+
+        NSNumber *dictionaryVersion = [description objectForKey:SyphonServerDescriptionDictionaryVersionKey];
+		if (dictionaryVersion == nil
+			|| [dictionaryVersion unsignedIntValue] > kSyphonDictionaryVersion
+			|| _connectionManager == nil)
+		{
+			[self release];
+			return nil;
+		}
+		
+        [(SyphonClientConnectionManager *)_connectionManager addInfoClient:(id <SyphonInfoReceiving>)self
+                                                             isFrameClient:handler != nil ? YES : NO];
 	}
 	return self;
 }
